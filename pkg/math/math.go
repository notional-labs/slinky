--- conflicted
+++ resolved
@@ -3,12 +3,9 @@
 import (
 	"fmt"
 	"math/big"
-<<<<<<< HEAD
 	"sort"
-=======
 
 	"golang.org/x/exp/constraints"
->>>>>>> 2b17a1f0
 )
 
 // Min returns the minimum of two values.
