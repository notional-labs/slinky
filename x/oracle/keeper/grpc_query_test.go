package keeper_test

import (
	sdkmath "cosmossdk.io/math"
	sdk "github.com/cosmos/cosmos-sdk/types"
	"github.com/stretchr/testify/assert"

	slinkytypes "github.com/skip-mev/slinky/pkg/types"
	"github.com/skip-mev/slinky/x/oracle/keeper"
	"github.com/skip-mev/slinky/x/oracle/types"
)

func (s *KeeperTestSuite) TestGetAllCurrencyPairs() {
	qs := keeper.NewQueryServer(s.oracleKeeper)

	// test that an error is returned if no CurrencyPairs have been registered in the module
	s.Run("an error is returned if no CurrencyPairs have been registered in the module", func() {
		// execute query
		_, err := qs.GetAllCurrencyPairs(s.ctx, nil)
		assert.Nil(s.T(), err)
	})

	// test that after CurrencyPairs are registered, all of them are returned from the query
	s.Run("after CurrencyPairs are registered, all of them are returned from the query", func() {
		// insert multiple currency Pairs
		cp1 := slinkytypes.CurrencyPair{
			Base:  "AA",
			Quote: "BB",
		}
		cp2 := slinkytypes.CurrencyPair{
			Base:  "CC",
			Quote: "DD",
		}
		cp3 := slinkytypes.CurrencyPair{
			Base:  "EE",
			Quote: "FF",
		}

		// insert into module
		ms := keeper.NewMsgServer(s.oracleKeeper)
		_, err := ms.AddCurrencyPairs(s.ctx, &types.MsgAddCurrencyPairs{
<<<<<<< HEAD
			CurrencyPairs: []types.CurrencyPair{cp1, cp2, cp3},
			Authority:     sdk.AccAddress(moduleAuth).String(),
=======
			CurrencyPairs: []slinkytypes.CurrencyPair{cp1, cp2, cp3},
			Authority:     sdk.AccAddress([]byte(moduleAuth)).String(),
>>>>>>> 667f678f
		})
		s.Require().Nil(err)

		// manually insert a new CurrencyPair as well
		s.oracleKeeper.SetPriceForCurrencyPair(s.ctx, slinkytypes.CurrencyPair{
			Base:  "GG",
			Quote: "HH",
		}, types.QuotePrice{Price: sdkmath.NewInt(100)})

		expectedCurrencyPairs := map[string]struct{}{"AA/BB": {}, "CC/DD": {}, "EE/FF": {}, "GG/HH": {}}

		// query for pairs
		res, err := qs.GetAllCurrencyPairs(s.ctx, nil)
		s.Require().Nil(err)

		// assert that currency-pairs are correctly returned
		for _, cp := range res.CurrencyPairs {
			_, ok := expectedCurrencyPairs[cp.String()]
			s.Require().True(ok)
		}
	})
}

func (s *KeeperTestSuite) TestGetPrice() {
	// set CPs on genesis for testing
	cpg := []types.CurrencyPairGenesis{
		{
			CurrencyPair: slinkytypes.CurrencyPair{
				Base:  "AA",
				Quote: "ETHEREUM",
			},
			CurrencyPairPrice: &types.QuotePrice{
				Price: sdkmath.NewInt(100),
			},
			Nonce: 12,
			Id:    2,
		},
		{
			CurrencyPair: slinkytypes.CurrencyPair{
				Base:  "CC",
				Quote: "BB",
			},
			Id: 1,
		},
	}

	// init genesis
	s.oracleKeeper.InitGenesis(s.ctx, *types.NewGenesisState(cpg, 3))

	tcs := []struct {
		name       string
		req        *types.GetPriceRequest
		res        *types.GetPriceResponse
		expectPass bool
	}{
		{
			"if the request is nil, expect failure - fail",
			nil,
			nil,
			false,
		},
		{
			"if the currency pair selector is nil, expect failure - fail",
			&types.GetPriceRequest{
				CurrencyPairSelector: nil,
			},
			nil,
			false,
		},
		{
			"if the currency pair selector's currency pair is nil, expect failure - fail",
			&types.GetPriceRequest{
				CurrencyPairSelector: &types.GetPriceRequest_CurrencyPair{CurrencyPair: nil},
			},
			nil,
			false,
		},
		{
			"if the query is for a currency pair that does not exist fail - fail",
			&types.GetPriceRequest{
				CurrencyPairSelector: &types.GetPriceRequest_CurrencyPairId{CurrencyPairId: "DD/EE"},
			},
			nil,
			false,
		},
		{
			"if the query is for a currency-pair with no price, only the nonce (0) is returned - pass",
			&types.GetPriceRequest{
				CurrencyPairSelector: &types.GetPriceRequest_CurrencyPairId{CurrencyPairId: "CC/BB"},
			},
			&types.GetPriceResponse{
				Nonce:    0,
				Decimals: uint64(8),
				Id:       1,
			},
			true,
		},
		{
			"if the query is for a currency pair that has valid price data, return the price + the nonce - pass",
			&types.GetPriceRequest{
				CurrencyPairSelector: &types.GetPriceRequest_CurrencyPair{CurrencyPair: &slinkytypes.CurrencyPair{Base: "AA", Quote: "ETHEREUM"}},
			},
			&types.GetPriceResponse{
				Nonce: 12,
				Price: &types.QuotePrice{
					Price: sdkmath.NewInt(100),
				},
				Decimals: uint64(18),
				Id:       2,
			},
			true,
		},
	}

	qs := keeper.NewQueryServer(s.oracleKeeper)

	for _, tc := range tcs {
		s.Run(tc.name, func() {
			// get the response + error from the query
			res, err := qs.GetPrice(s.ctx, tc.req)
			if !tc.expectPass {
				assert.NotNil(s.T(), err)
				return
			}

			// otherwise, assert no error, and check response
			assert.Nil(s.T(), err)

			// check response
			assert.Equal(s.T(), res.Nonce, tc.res.Nonce)

			// check price if possible
			if tc.res.Price != nil {
				checkQuotePriceEqual(s.T(), *tc.res.Price, *res.Price)
			}

			// check decimals
			assert.Equal(s.T(), tc.res.Decimals, res.Decimals)

			// check id
			assert.Equal(s.T(), tc.res.Id, res.Id)
		})
	}
}<|MERGE_RESOLUTION|>--- conflicted
+++ resolved
@@ -39,13 +39,8 @@
 		// insert into module
 		ms := keeper.NewMsgServer(s.oracleKeeper)
 		_, err := ms.AddCurrencyPairs(s.ctx, &types.MsgAddCurrencyPairs{
-<<<<<<< HEAD
-			CurrencyPairs: []types.CurrencyPair{cp1, cp2, cp3},
+			CurrencyPairs: []slinkytypes.CurrencyPair{cp1, cp2, cp3},
 			Authority:     sdk.AccAddress(moduleAuth).String(),
-=======
-			CurrencyPairs: []slinkytypes.CurrencyPair{cp1, cp2, cp3},
-			Authority:     sdk.AccAddress([]byte(moduleAuth)).String(),
->>>>>>> 667f678f
 		})
 		s.Require().Nil(err)
 
