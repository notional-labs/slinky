package keeper

import (
	"errors"

	"cosmossdk.io/collections"
	"cosmossdk.io/collections/indexes"
	"cosmossdk.io/core/store"
	"github.com/cosmos/cosmos-sdk/codec"
	sdk "github.com/cosmos/cosmos-sdk/types"

	slinkytypes "github.com/skip-mev/slinky/pkg/types"
	"github.com/skip-mev/slinky/x/oracle/types"
)

type oracleIndices struct {
	// idUnique is a uniqueness constraint on the IDs of CurrencyPairs. i.e id -> CurrencyPair.String() -> CurrencyPairState
	idUnique *indexes.Unique[uint64, string, types.CurrencyPairState]

	// idMulti is a multi-index on the IDs of CurrencyPairs, i.e. id -> CurrencyPair.String() -> CurrencyPairState
	idMulti *indexes.Multi[uint64, string, types.CurrencyPairState]
}

func (o *oracleIndices) IndexesList() []collections.Index[string, types.CurrencyPairState] {
	return []collections.Index[string, types.CurrencyPairState]{
		o.idUnique,
		o.idMulti,
	}
}

func newOracleIndices(sb *collections.SchemaBuilder) *oracleIndices {
	return &oracleIndices{
		idUnique: indexes.NewUnique[uint64, string, types.CurrencyPairState](
			sb, types.UniqueIndexCurrencyPairKeyPrefix, "currency_pair_id_unique_idx", collections.Uint64Key, collections.StringKey,
			func(_ string, cps types.CurrencyPairState) (uint64, error) {
				return cps.Id, nil
			},
		),
		idMulti: indexes.NewMulti[uint64, string, types.CurrencyPairState](
			sb, types.IDIndexCurrencyPairKeyPrefix, "currency_pair_id_idx", collections.Uint64Key, collections.StringKey,
			func(_ string, cps types.CurrencyPairState) (uint64, error) {
				return cps.Id, nil
			},
		),
	}
}

// Keeper is the base keeper for the x/oracle module.
type Keeper struct {
	storeService store.KVStoreService
	cdc          codec.BinaryCodec

	// schema
	nextCurrencyPairID collections.Sequence
	currencyPairs      *collections.IndexedMap[string, types.CurrencyPairState, *oracleIndices]
	schema             collections.Schema

	// indexes
	idIndex *indexes.Multi[uint64, string, types.CurrencyPairState]

	// module authority
	authority sdk.AccAddress
}

// NewKeeper constructs a new keeper from a store-key + authority account address.
func NewKeeper(
	ss store.KVStoreService,
	cdc codec.BinaryCodec,
	authority sdk.AccAddress,
) Keeper {
	// create a new schema builder
	sb := collections.NewSchemaBuilder(ss)

	indices := newOracleIndices(sb)

	idMulti, ok := indices.IndexesList()[1].(*indexes.Multi[uint64, string, types.CurrencyPairState])
	if !ok {
		panic("expected idMulti to be a *indexes.Multi[uint64, string, types.CurrencyPairState]")
	}

	k := Keeper{
		storeService:       ss,
		cdc:                cdc,
		authority:          authority,
		nextCurrencyPairID: collections.NewSequence(sb, types.CurrencyPairIDKeyPrefix, "currency_pair_id"),
		currencyPairs:      collections.NewIndexedMap(sb, types.CurrencyPairKeyPrefix, "currency_pair", collections.StringKey, codec.CollValue[types.CurrencyPairState](cdc), indices),
		idIndex:            idMulti,
	}

	// create the schema
	schema, err := sb.Build()
	if err != nil {
		panic(err)
	}

	k.schema = schema
	return k
}

<<<<<<< HEAD
// RemoveCurrencyPair removes a given CurrencyPair from state, i.e. removes its nonce + QuotePrice from the module's store.
func (k Keeper) RemoveCurrencyPair(ctx sdk.Context, cp types.CurrencyPair) {
=======
// RemoveCurrencyPair removes a given CurrencyPair from state, i.e removes its nonce + QuotePrice from the module's store.
func (k Keeper) RemoveCurrencyPair(ctx sdk.Context, cp slinkytypes.CurrencyPair) {
>>>>>>> 667f678f
	k.currencyPairs.Remove(ctx, cp.String())
}

// HasCurrencyPair returns true if a given CurrencyPair is stored in state, false otherwise.
func (k Keeper) HasCurrencyPair(ctx sdk.Context, cp slinkytypes.CurrencyPair) bool {
	ok, err := k.currencyPairs.Has(ctx, cp.String())
	if err != nil || !ok {
		return false
	}

	return true
}

// GetPriceWithNonceForCurrencyPair returns a QuotePriceWithNonce for a given CurrencyPair. The nonce for the QuotePrice represents
// the number of times that a given QuotePrice has been updated. Notice: prefer GetPriceWithNonceForCurrencyPair over GetPriceForCurrencyPair.
func (k Keeper) GetPriceWithNonceForCurrencyPair(ctx sdk.Context, cp slinkytypes.CurrencyPair) (types.QuotePriceWithNonce, error) {
	// get the QuotePrice for the currency pair
	qp, err := k.GetPriceForCurrencyPair(ctx, cp)
	if err != nil {
		// only fail if the Price Query failed for a reason other than there being no QuotePrice for cp
		var quotePriceNotExistError types.QuotePriceNotExistError
		if !errors.As(err, &quotePriceNotExistError) {
			return types.QuotePriceWithNonce{}, err
		}
	}

	// get the nonce
	nonce, err := k.GetNonceForCurrencyPair(ctx, cp)
	if err != nil {
		return types.QuotePriceWithNonce{}, err
	}

	return types.NewQuotePriceWithNonce(qp, nonce), nil
}

// NextCurrencyPairID returns the next ID to be assigned to a currency-pair.
func (k Keeper) NextCurrencyPairID(ctx sdk.Context) (uint64, error) {
	return k.nextCurrencyPairID.Peek(ctx)
}

<<<<<<< HEAD
// GetNonceForCurrencyPair returns the nonce for a given CurrencyPair. If one has not been stored, return an error.
func (k Keeper) GetNonceForCurrencyPair(ctx sdk.Context, cp types.CurrencyPair) (uint64, error) {
=======
// GetNonceForCurrency Pair returns the nonce for a given CurrencyPair. If one has not been stored, return an error.
func (k Keeper) GetNonceForCurrencyPair(ctx sdk.Context, cp slinkytypes.CurrencyPair) (uint64, error) {
>>>>>>> 667f678f
	cps, err := k.currencyPairs.Get(ctx, cp.String())
	if err != nil {
		return 0, err
	}

	return cps.Nonce, nil
}

// GetPriceForCurrencyPair retrieves the QuotePrice for a given CurrencyPair. if a QuotePrice does not
// exist for the given CurrencyPair, this function errors and returns an empty QuotePrice.
func (k Keeper) GetPriceForCurrencyPair(ctx sdk.Context, cp slinkytypes.CurrencyPair) (types.QuotePrice, error) {
	cps, err := k.currencyPairs.Get(ctx, cp.String())
	if err != nil {
		return types.QuotePrice{}, err
	}

	// nil check
	if cps.Price == nil {
		return types.QuotePrice{}, types.NewQuotePriceNotExistError(cp)
	}

	return *cps.Price, nil
}

// SetPriceForCurrencyPair sets the given QuotePrice for a given CurrencyPair, and updates the CurrencyPair's nonce. Note, no validation is performed on
// either the CurrencyPair or the QuotePrice (it is expected the caller performs this validation). If the CurrencyPair does not exist, create the currency-pair
// and set its nonce to 0.
func (k Keeper) SetPriceForCurrencyPair(ctx sdk.Context, cp slinkytypes.CurrencyPair, qp types.QuotePrice) error {
	// get the current state for the currency-pair, fail if it does not exist
	cps, err := k.currencyPairs.Get(ctx, cp.String())
	if err != nil {
		// get the next currency-pair id
		id, err := k.nextCurrencyPairID.Next(ctx)
		if err != nil {
			return err
		}

		cps = types.NewCurrencyPairState(id, 0, &qp)
	} else {
		// update the nonce
		cps.Nonce++
		cps.Price = &qp
	}

	// set the updated state
	return k.currencyPairs.Set(ctx, cp.String(), cps)
}

// CreateCurrencyPair creates a CurrencyPair in state, and sets its ID to the next available ID. If the CurrencyPair already exists, return an error.
// the nonce for the CurrencyPair is set to 0.
func (k Keeper) CreateCurrencyPair(ctx sdk.Context, cp slinkytypes.CurrencyPair) error {
	// check if the currency pair already exists
	if k.HasCurrencyPair(ctx, cp) {
		return types.NewCurrencyPairAlreadyExistsError(cp)
	}

	id, err := k.nextCurrencyPairID.Next(ctx)
	if err != nil {
		return err
	}

	state := types.NewCurrencyPairState(id, 0, nil)
	return k.currencyPairs.Set(ctx, cp.String(), state)
}

// GetIDForCurrencyPair returns the ID for a given CurrencyPair. If the CurrencyPair does not exist, return 0, false, if
// it does, return true and the ID.
func (k Keeper) GetIDForCurrencyPair(ctx sdk.Context, cp slinkytypes.CurrencyPair) (uint64, bool) {
	cps, err := k.currencyPairs.Get(ctx, cp.String())
	if err != nil {
		return 0, false
	}

	return cps.Id, true
}

// GetCurrencyPairFromID returns the CurrencyPair for a given ID. If the ID does not exist, return an error and an empty CurrencyPair.
// Otherwise, return the currency pair and no error.
func (k Keeper) GetCurrencyPairFromID(ctx sdk.Context, id uint64) (slinkytypes.CurrencyPair, bool) {
	// use the ID index to match the given ID
	ids, err := k.idIndex.MatchExact(ctx, id)
	if err != nil {
		return slinkytypes.CurrencyPair{}, false
	}
	// close the iterator
	defer ids.Close()
	if !ids.Valid() {
		return slinkytypes.CurrencyPair{}, false
	}

	cps, err := ids.PrimaryKey()
	if err != nil {
		return slinkytypes.CurrencyPair{}, false
	}

	cp, err := slinkytypes.CurrencyPairFromString(cps)
	if err != nil {
		return slinkytypes.CurrencyPair{}, false
	}

	return cp, true
}

// GetAllCurrencyPairs returns all CurrencyPairs that have currently been stored to state.
func (k Keeper) GetAllCurrencyPairs(ctx sdk.Context) []slinkytypes.CurrencyPair {
	cps := make([]slinkytypes.CurrencyPair, 0)

	// aggregate CurrencyPairs stored under KeyPrefixNonce
	k.IterateCurrencyPairs(ctx, func(cp slinkytypes.CurrencyPair, _ types.CurrencyPairState) {
		cps = append(cps, cp)
	})

	return cps
}

// IterateCurrencyPairs iterates over all CurrencyPairs in the store, and executes a callback for each CurrencyPair.
func (k Keeper) IterateCurrencyPairs(ctx sdk.Context, cb func(cp slinkytypes.CurrencyPair, cps types.CurrencyPairState)) error {
	it, err := k.currencyPairs.Iterate(ctx, nil)
	if err != nil {
		return err
	}
	defer it.Close()

	for ; it.Valid(); it.Next() {
		primaryKey, err := it.Key()
		if err != nil {
			return err
		}

		cp, err := slinkytypes.CurrencyPairFromString(primaryKey)
		if err != nil {
			return err
		}

		cps, err := it.Value()
		if err != nil {
			return err
		}

		cb(cp, cps)
	}

	return nil
}<|MERGE_RESOLUTION|>--- conflicted
+++ resolved
@@ -97,13 +97,8 @@
 	return k
 }
 
-<<<<<<< HEAD
-// RemoveCurrencyPair removes a given CurrencyPair from state, i.e. removes its nonce + QuotePrice from the module's store.
-func (k Keeper) RemoveCurrencyPair(ctx sdk.Context, cp types.CurrencyPair) {
-=======
 // RemoveCurrencyPair removes a given CurrencyPair from state, i.e removes its nonce + QuotePrice from the module's store.
 func (k Keeper) RemoveCurrencyPair(ctx sdk.Context, cp slinkytypes.CurrencyPair) {
->>>>>>> 667f678f
 	k.currencyPairs.Remove(ctx, cp.String())
 }
 
@@ -144,13 +139,8 @@
 	return k.nextCurrencyPairID.Peek(ctx)
 }
 
-<<<<<<< HEAD
-// GetNonceForCurrencyPair returns the nonce for a given CurrencyPair. If one has not been stored, return an error.
-func (k Keeper) GetNonceForCurrencyPair(ctx sdk.Context, cp types.CurrencyPair) (uint64, error) {
-=======
 // GetNonceForCurrency Pair returns the nonce for a given CurrencyPair. If one has not been stored, return an error.
 func (k Keeper) GetNonceForCurrencyPair(ctx sdk.Context, cp slinkytypes.CurrencyPair) (uint64, error) {
->>>>>>> 667f678f
 	cps, err := k.currencyPairs.Get(ctx, cp.String())
 	if err != nil {
 		return 0, err
