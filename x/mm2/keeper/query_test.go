--- conflicted
+++ resolved
@@ -34,11 +34,7 @@
 		expectedMarketMap := types.MarketMap{
 			Markets: make(map[string]types.Market),
 		}
-<<<<<<< HEAD
 
-		s.Require().NoError(s.keeper.CreateMarkets(s.ctx, markets))
-=======
->>>>>>> 7f19ef77
 		for _, market := range markets {
 			s.Require().NoError(s.keeper.CreateMarket(s.ctx, market))
 			expectedMarketMap.Markets[market.Ticker.String()] = market
