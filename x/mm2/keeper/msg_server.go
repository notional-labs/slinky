--- conflicted
+++ resolved
@@ -41,13 +41,8 @@
 	}
 
 	// create markets
-<<<<<<< HEAD
-	for _, market := range msg.CreateMarkets {
-		err = ms.k.CreateMarket(ctx, market)
-=======
 	for _, createMarket := range msg.CreateMarkets {
 		err = ms.k.createMarket(ctx, createMarket)
->>>>>>> 1c03ac9f
 		if err != nil {
 			return nil, fmt.Errorf("unable to create market: %w", err)
 		}
