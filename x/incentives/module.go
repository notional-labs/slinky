package incentives

import (
	"context"
	"encoding/json"

	"cosmossdk.io/core/appmodule"
	"cosmossdk.io/depinject"

	storetypes "cosmossdk.io/store/types"
	cometabci "github.com/cometbft/cometbft/abci/types"
	"github.com/cosmos/cosmos-sdk/client"
	"github.com/cosmos/cosmos-sdk/codec"
	codectypes "github.com/cosmos/cosmos-sdk/codec/types"
	sdk "github.com/cosmos/cosmos-sdk/types"
	"github.com/cosmos/cosmos-sdk/types/module"
	"github.com/gorilla/mux"
	"github.com/grpc-ecosystem/grpc-gateway/runtime"
	"github.com/spf13/cobra"

	incentivesmodulev1 "github.com/skip-mev/slinky/api/slinky/incentives/module/v1"
	"github.com/skip-mev/slinky/x/incentives/client/cli"
	"github.com/skip-mev/slinky/x/incentives/keeper"
	"github.com/skip-mev/slinky/x/incentives/types"
)

// ConsensusVersion is the x/incentives module's current version, as modules integrate and
// updates are made, this value determines what version of the module is being run by the chain.
const ConsensusVersion = 1

var (
<<<<<<< HEAD
	_ appmodule.AppModule   = AppModule{}
	_ module.AppModuleBasic = AppModuleBasic{}
=======
	_ module.AppModuleBasic = AppModule{}
	_ module.HasServices    = AppModule{}

	_ appmodule.AppModule = AppModule{}
>>>>>>> a7916233
)

// AppModuleBasic defines the base interface that the x/incentives module exposes to the
// application.
type AppModuleBasic struct {
	cdc codec.Codec
}

// Name returns the name of this module.
func (AppModuleBasic) Name() string { return types.ModuleName }

// RegisterLegacyAminoCodec registers the necessary types from the x/incentives module
// for amino serialization.
func (AppModuleBasic) RegisterLegacyAminoCodec(_ *codec.LegacyAmino) {}

// RegisterInterfaces registers the necessary implementations / interfaces in the
// x/incentives module w/ the interface-registry.
func (AppModuleBasic) RegisterInterfaces(_ codectypes.InterfaceRegistry) {}

// RegisterGRPCGatewayRoutes registers the necessary REST routes for the GRPC-gateway to
// the x/incentives module QueryService on mux. This method panics on failure.
func (AppModuleBasic) RegisterGRPCGatewayRoutes(cliCtx client.Context, mux *runtime.ServeMux) {
	// Register the gate-way routes w/ the provided mux.
	if err := types.RegisterQueryHandlerClient(context.Background(), mux, types.NewQueryClient(cliCtx)); err != nil {
		panic(err)
	}
}

// GetTxCmd is a no-op, as no txs are registered for submission.
func (AppModuleBasic) GetTxCmd() *cobra.Command {
	return nil
}

// GetQueryCmd returns the x/incentives module base query cli-command.
func (AppModuleBasic) GetQueryCmd() *cobra.Command {
	return cli.GetQueryCmd()
}

// DefaultGenesis returns default genesis state as raw bytes for the incentives
// module.
func (AppModuleBasic) DefaultGenesis(cdc codec.JSONCodec) json.RawMessage {
	return cdc.MustMarshalJSON(types.NewDefaultGenesisState())
}

// ValidateGenesis performs genesis state validation for the incentives module.
func (AppModuleBasic) ValidateGenesis(cdc codec.JSONCodec, _ client.TxEncodingConfig, bz json.RawMessage) error {
	var gs types.GenesisState
	if err := cdc.UnmarshalJSON(bz, &gs); err != nil {
		return err
	}

	return gs.ValidateBasic()
}

// RegisterRESTRoutes does nothing as no RESTful routes exist for the incentives module
// (outside of those served via the grpc-gateway).
func (AppModuleBasic) RegisterRESTRoutes(_ client.Context, _ *mux.Router) {}

// AppModule represents an application module for the x/incentives module.
type AppModule struct {
	AppModuleBasic

	k keeper.Keeper
}

// NewAppModule returns an application module for the x/incentives module.
func NewAppModule(cdc codec.Codec, k keeper.Keeper) AppModule {
	return AppModule{
		AppModuleBasic: AppModuleBasic{
			cdc: cdc,
		},
		k: k,
	}
}

// BeginBlock returns the beginblocker for the incentives module.
func (am AppModule) BeginBlock(ctx context.Context) error {
	return am.k.ExecuteStrategies(sdk.UnwrapSDKContext(ctx))
}

// IsAppModule implements the appmodule.AppModule interface.
func (AppModule) IsAppModule() {}

// IsOnePerModuleType implements the depinject.OnePerModuleType interface.
func (AppModule) IsOnePerModuleType() {}

// ConsensusVersion implements AppModule/ConsensusVersion.
func (AppModule) ConsensusVersion() uint64 { return ConsensusVersion }

// RegisterServices registers the module's services with the app's module configurator.
func (am AppModule) RegisterServices(cfc module.Configurator) {
	// Register the query service.
	types.RegisterQueryServer(cfc.QueryServer(), keeper.NewQueryServer(am.k))
}

// RegisterInvariants registers the invariants of the incentives module. If an invariant
// deviates from its predicted value, the InvariantRegistry triggers appropriate
// logic (most often the chain will be halted). No invariants exist for the incentives module.
func (AppModule) RegisterInvariants(_ sdk.InvariantRegistry) {}

// InitGenesis performs the genesis initialization for the x/incentives module. It determines the
// genesis state to initialize from via a json-encoded genesis-state. This method returns no validator set updates.
// This method panics on any errors.
func (am AppModule) InitGenesis(ctx sdk.Context, cdc codec.JSONCodec, bz json.RawMessage) []cometabci.ValidatorUpdate {
	var gs types.GenesisState
	cdc.MustUnmarshalJSON(bz, &gs)

	am.k.InitGenesis(ctx, gs)

	// return no validator-set updates
	return []cometabci.ValidatorUpdate{}
}

// ExportGenesis returns the incentives module's exported genesis state as raw
// JSON bytes. This method panics on any error.
func (am AppModule) ExportGenesis(ctx sdk.Context, cdc codec.JSONCodec) json.RawMessage {
	gs := am.k.ExportGenesis(ctx)
	return cdc.MustMarshalJSON(gs)
}

func init() {
	appmodule.Register(
		&incentivesmodulev1.Module{},
		appmodule.Provide(ProvideModule),
	)
}

type Inputs struct {
	depinject.In

	Config *incentivesmodulev1.Module
	Cdc    codec.Codec
	Key    *storetypes.KVStoreKey

	// IncentiveStrategies
	IncentiveStrategies map[types.Incentive]types.Strategy `optional:"true"`
}

type Outputs struct {
	depinject.Out

	IncentivesKeeper keeper.Keeper
	Module           appmodule.AppModule
}

func ProvideModule(in Inputs) Outputs {
	incentivesKeeper := keeper.NewKeeper(
		in.Key,
		in.IncentiveStrategies,
	)

	m := NewAppModule(in.Cdc, incentivesKeeper)

	return Outputs{IncentivesKeeper: incentivesKeeper, Module: m}
}<|MERGE_RESOLUTION|>--- conflicted
+++ resolved
@@ -29,15 +29,10 @@
 const ConsensusVersion = 1
 
 var (
-<<<<<<< HEAD
-	_ appmodule.AppModule   = AppModule{}
-	_ module.AppModuleBasic = AppModuleBasic{}
-=======
 	_ module.AppModuleBasic = AppModule{}
 	_ module.HasServices    = AppModule{}
 
 	_ appmodule.AppModule = AppModule{}
->>>>>>> a7916233
 )
 
 // AppModuleBasic defines the base interface that the x/incentives module exposes to the
