package keeper

import (
	"cosmossdk.io/collections"
	"cosmossdk.io/core/store"
	"github.com/cosmos/cosmos-sdk/codec"
	sdk "github.com/cosmos/cosmos-sdk/types"

	"github.com/skip-mev/slinky/x/marketmap/types"
)

// Keeper is the module's keeper implementation.
type Keeper struct {
	cdc codec.BinaryCodec

	// module authority
	authority sdk.AccAddress

<<<<<<< HEAD
	// registered hooks
	hooks types.MarketMapHooks

	// collections
	// marketConfigs is keyed by provider name and provides the MarketConfig for each given provider
	marketConfigs collections.Map[types.MarketProvider, types.MarketConfig]
	// aggregationConfigs is keyed by CurrencyPair string (BASE/QUOTE) and contains the PathsConfig used
	// to do price aggregation for a given canonical Ticker
	aggregationConfigs collections.Map[types.TickerString, types.PathsConfig]
=======
	// markets is keyed by CurrencyPair string (BASE/QUOTE) and contains
	// the list of all Tickers.
	markets collections.Map[types.TickerString, types.Ticker]
>>>>>>> 2a1d84eb

	// lastUpdated is the last block height the marketmap was updated.
	lastUpdated collections.Item[int64]
}

// NewKeeper initializes the keeper and its backing stores.
func NewKeeper(ss store.KVStoreService, cdc codec.BinaryCodec, authority sdk.AccAddress) Keeper {
	sb := collections.NewSchemaBuilder(ss)

	return Keeper{
<<<<<<< HEAD
		cdc:                cdc,
		authority:          authority,
		hooks:              nil,
		marketConfigs:      collections.NewMap(sb, types.MarketConfigsPrefix, "market_configs", types.MarketProviderCodec, codec.CollValue[types.MarketConfig](cdc)),
		aggregationConfigs: collections.NewMap(sb, types.AggregationConfigsPrefix, "aggregation_configs", types.TickerStringCodec, codec.CollValue[types.PathsConfig](cdc)),
		lastUpdated:        collections.NewItem[int64](sb, types.LastUpdatedPrefix, "last_updated", types.LastUpdatedCodec),
	}
}

// setLastUpdated sets the lastUpdated field to the current block height.
func (k *Keeper) setLastUpdated(ctx sdk.Context) error {
=======
		cdc:         cdc,
		authority:   authority,
		markets:     collections.NewMap(sb, types.TickersPrefix, "markets", types.TickersCodec, codec.CollValue[types.Ticker](cdc)),
		lastUpdated: collections.NewItem[int64](sb, types.LastUpdatedPrefix, "last_updated", types.LastUpdatedCodec),
	}
}

// SetLastUpdated sets the lastUpdated field to the current block height.
func (k Keeper) SetLastUpdated(ctx sdk.Context) error {
>>>>>>> 2a1d84eb
	return k.lastUpdated.Set(ctx, ctx.BlockHeight())
}

// GetLastUpdated gets the last block-height the market map was updated.
func (k *Keeper) GetLastUpdated(ctx sdk.Context) (int64, error) {
	return k.lastUpdated.Get(ctx)
}

<<<<<<< HEAD
// GetAllMarketConfigs returns the set of MarketConfig objects currently stored in state.
func (k *Keeper) GetAllMarketConfigs(ctx sdk.Context) ([]types.MarketConfig, error) {
	iter, err := k.marketConfigs.Iterate(ctx, nil)
=======
// GetAllTickers returns the set of Ticker objects currently stored in state.
func (k Keeper) GetAllTickers(ctx sdk.Context) ([]types.Ticker, error) {
	iter, err := k.markets.Iterate(ctx, nil)
>>>>>>> 2a1d84eb
	if err != nil {
		return nil, err
	}
	tickers, err := iter.Values()
	if err != nil {
		return nil, err
	}
	return tickers, err
}

<<<<<<< HEAD
// GetAllAggregationConfigs returns all PathsConfig objects currently in x/marketmap state.
// The keys are omitted since the PathsConfig object contains a Ticker which effectively identifies
// which pair each config refers to.
func (k *Keeper) GetAllAggregationConfigs(ctx sdk.Context) ([]types.PathsConfig, error) {
	iter, err := k.aggregationConfigs.Iterate(ctx, nil)
	if err != nil {
		return nil, err
	}
	configs, err := iter.Values()
	if err != nil {
		return nil, err
	}
	return configs, err
}

// GetMarketMap returns an AggregateMarketConfig object which effectively contains the entire state of the module.
func (k *Keeper) GetMarketMap(ctx sdk.Context) (*types.AggregateMarketConfig, error) {
	marketMap := &types.AggregateMarketConfig{
		MarketConfigs: make(map[string]types.MarketConfig),
		TickerConfigs: make(map[string]types.PathsConfig),
	}
	aggregationCfgs, err := k.GetAllAggregationConfigs(ctx)
	if err != nil {
		return nil, err
	}
	for _, pathConfig := range aggregationCfgs {
		marketMap.TickerConfigs[pathConfig.Ticker.CurrencyPair.String()] = pathConfig
	}
	marketConfigs, err := k.GetAllMarketConfigs(ctx)
	if err != nil {
		return nil, err
	}
	for _, marketCfg := range marketConfigs {
		marketMap.MarketConfigs[marketCfg.Name] = marketCfg
	}
	return marketMap, nil
}

// CreateAggregationConfig initializes a new PathsConfig.
// The combination of pathsConfig.Ticker.Base and pathsConfig.Ticker.Quote provide a unique key which is used to
// validate against duplication.
func (k *Keeper) CreateAggregationConfig(ctx sdk.Context, pathsConfig types.PathsConfig) error {
	// Construct the key for the PathsConfig
	configKey := types.TickerString(pathsConfig.Ticker.CurrencyPair.String())
	// Check if AggregationConfig already exists for the Ticker
	alreadyExists, err := k.aggregationConfigs.Has(ctx, configKey)
	if err != nil {
		return err
	}
	if alreadyExists {
		return types.NewAggregationConfigAlreadyExistsError(configKey)
	}
	// Create the config
	err = k.aggregationConfigs.Set(ctx, configKey, pathsConfig)
	if err != nil {
		return err
	}

	return k.setLastUpdated(ctx)
}

// CreateMarketConfig initializes a new MarketConfig.
// The marketConfig.Name corresponds to a price provider, and must be unique.
func (k *Keeper) CreateMarketConfig(ctx sdk.Context, marketConfig types.MarketConfig) error {
=======
// CreateTicker initializes a new Ticker.
// The Ticker.String corresponds to a market, and must be unique.
func (k Keeper) CreateTicker(ctx sdk.Context, ticker types.Ticker) error {
>>>>>>> 2a1d84eb
	// Check if MarketConfig already exists for the provider
	alreadyExists, err := k.markets.Has(ctx, types.TickerString(ticker.String()))
	if err != nil {
		return err
	}
	if alreadyExists {
		return types.NewTickerAlreadyExistsError(types.TickerString(ticker.String()))
	}
	// Create the config
	err = k.markets.Set(ctx, types.TickerString(ticker.String()), ticker)
	if err != nil {
		return err
	}

	return k.SetLastUpdated(ctx)
}<|MERGE_RESOLUTION|>--- conflicted
+++ resolved
@@ -16,21 +16,12 @@
 	// module authority
 	authority sdk.AccAddress
 
-<<<<<<< HEAD
 	// registered hooks
 	hooks types.MarketMapHooks
 
-	// collections
-	// marketConfigs is keyed by provider name and provides the MarketConfig for each given provider
-	marketConfigs collections.Map[types.MarketProvider, types.MarketConfig]
-	// aggregationConfigs is keyed by CurrencyPair string (BASE/QUOTE) and contains the PathsConfig used
-	// to do price aggregation for a given canonical Ticker
-	aggregationConfigs collections.Map[types.TickerString, types.PathsConfig]
-=======
 	// markets is keyed by CurrencyPair string (BASE/QUOTE) and contains
 	// the list of all Tickers.
 	markets collections.Map[types.TickerString, types.Ticker]
->>>>>>> 2a1d84eb
 
 	// lastUpdated is the last block height the marketmap was updated.
 	lastUpdated collections.Item[int64]
@@ -41,19 +32,6 @@
 	sb := collections.NewSchemaBuilder(ss)
 
 	return Keeper{
-<<<<<<< HEAD
-		cdc:                cdc,
-		authority:          authority,
-		hooks:              nil,
-		marketConfigs:      collections.NewMap(sb, types.MarketConfigsPrefix, "market_configs", types.MarketProviderCodec, codec.CollValue[types.MarketConfig](cdc)),
-		aggregationConfigs: collections.NewMap(sb, types.AggregationConfigsPrefix, "aggregation_configs", types.TickerStringCodec, codec.CollValue[types.PathsConfig](cdc)),
-		lastUpdated:        collections.NewItem[int64](sb, types.LastUpdatedPrefix, "last_updated", types.LastUpdatedCodec),
-	}
-}
-
-// setLastUpdated sets the lastUpdated field to the current block height.
-func (k *Keeper) setLastUpdated(ctx sdk.Context) error {
-=======
 		cdc:         cdc,
 		authority:   authority,
 		markets:     collections.NewMap(sb, types.TickersPrefix, "markets", types.TickersCodec, codec.CollValue[types.Ticker](cdc)),
@@ -63,7 +41,6 @@
 
 // SetLastUpdated sets the lastUpdated field to the current block height.
 func (k Keeper) SetLastUpdated(ctx sdk.Context) error {
->>>>>>> 2a1d84eb
 	return k.lastUpdated.Set(ctx, ctx.BlockHeight())
 }
 
@@ -72,15 +49,9 @@
 	return k.lastUpdated.Get(ctx)
 }
 
-<<<<<<< HEAD
-// GetAllMarketConfigs returns the set of MarketConfig objects currently stored in state.
-func (k *Keeper) GetAllMarketConfigs(ctx sdk.Context) ([]types.MarketConfig, error) {
-	iter, err := k.marketConfigs.Iterate(ctx, nil)
-=======
 // GetAllTickers returns the set of Ticker objects currently stored in state.
 func (k Keeper) GetAllTickers(ctx sdk.Context) ([]types.Ticker, error) {
 	iter, err := k.markets.Iterate(ctx, nil)
->>>>>>> 2a1d84eb
 	if err != nil {
 		return nil, err
 	}
@@ -91,76 +62,9 @@
 	return tickers, err
 }
 
-<<<<<<< HEAD
-// GetAllAggregationConfigs returns all PathsConfig objects currently in x/marketmap state.
-// The keys are omitted since the PathsConfig object contains a Ticker which effectively identifies
-// which pair each config refers to.
-func (k *Keeper) GetAllAggregationConfigs(ctx sdk.Context) ([]types.PathsConfig, error) {
-	iter, err := k.aggregationConfigs.Iterate(ctx, nil)
-	if err != nil {
-		return nil, err
-	}
-	configs, err := iter.Values()
-	if err != nil {
-		return nil, err
-	}
-	return configs, err
-}
-
-// GetMarketMap returns an AggregateMarketConfig object which effectively contains the entire state of the module.
-func (k *Keeper) GetMarketMap(ctx sdk.Context) (*types.AggregateMarketConfig, error) {
-	marketMap := &types.AggregateMarketConfig{
-		MarketConfigs: make(map[string]types.MarketConfig),
-		TickerConfigs: make(map[string]types.PathsConfig),
-	}
-	aggregationCfgs, err := k.GetAllAggregationConfigs(ctx)
-	if err != nil {
-		return nil, err
-	}
-	for _, pathConfig := range aggregationCfgs {
-		marketMap.TickerConfigs[pathConfig.Ticker.CurrencyPair.String()] = pathConfig
-	}
-	marketConfigs, err := k.GetAllMarketConfigs(ctx)
-	if err != nil {
-		return nil, err
-	}
-	for _, marketCfg := range marketConfigs {
-		marketMap.MarketConfigs[marketCfg.Name] = marketCfg
-	}
-	return marketMap, nil
-}
-
-// CreateAggregationConfig initializes a new PathsConfig.
-// The combination of pathsConfig.Ticker.Base and pathsConfig.Ticker.Quote provide a unique key which is used to
-// validate against duplication.
-func (k *Keeper) CreateAggregationConfig(ctx sdk.Context, pathsConfig types.PathsConfig) error {
-	// Construct the key for the PathsConfig
-	configKey := types.TickerString(pathsConfig.Ticker.CurrencyPair.String())
-	// Check if AggregationConfig already exists for the Ticker
-	alreadyExists, err := k.aggregationConfigs.Has(ctx, configKey)
-	if err != nil {
-		return err
-	}
-	if alreadyExists {
-		return types.NewAggregationConfigAlreadyExistsError(configKey)
-	}
-	// Create the config
-	err = k.aggregationConfigs.Set(ctx, configKey, pathsConfig)
-	if err != nil {
-		return err
-	}
-
-	return k.setLastUpdated(ctx)
-}
-
-// CreateMarketConfig initializes a new MarketConfig.
-// The marketConfig.Name corresponds to a price provider, and must be unique.
-func (k *Keeper) CreateMarketConfig(ctx sdk.Context, marketConfig types.MarketConfig) error {
-=======
 // CreateTicker initializes a new Ticker.
 // The Ticker.String corresponds to a market, and must be unique.
 func (k Keeper) CreateTicker(ctx sdk.Context, ticker types.Ticker) error {
->>>>>>> 2a1d84eb
 	// Check if MarketConfig already exists for the provider
 	alreadyExists, err := k.markets.Has(ctx, types.TickerString(ticker.String()))
 	if err != nil {
