package config_test

import (
	"testing"
	"time"

	"github.com/stretchr/testify/require"

	"github.com/skip-mev/slinky/oracle/config"
)

func TestWebSocketConfig(t *testing.T) {
	testCases := []struct {
		name        string
		config      config.WebSocketConfig
		expectedErr bool
	}{
		{
			name: "good config with websocket enabled",
			config: config.WebSocketConfig{
				Enabled:                       true,
				MaxBufferSize:                 1,
				ReconnectionTimeout:           config.DefaultReconnectionTimeout,
				Name:                          "test",
				WSS:                           "wss://test.com",
				ReadBufferSize:                config.DefaultReadBufferSize,
				WriteBufferSize:               config.DefaultWriteBufferSize,
				HandshakeTimeout:              config.DefaultHandshakeTimeout,
				EnableCompression:             config.DefaultEnableCompression,
				ReadTimeout:                   config.DefaultReadTimeout,
				WriteTimeout:                  config.DefaultWriteTimeout,
				PingInterval:                  config.DefaultPingInterval,
<<<<<<< HEAD
=======
				MaxReadErrorCount:             config.DefaultMaxReadErrorCount,
>>>>>>> bd3b01e8
				MaxSubscriptionsPerConnection: config.DefaultMaxSubscriptionsPerConnection,
			},
			expectedErr: false,
		},
		{
			name: "good config with websocket disabled",
			config: config.WebSocketConfig{
				Enabled: false,
			},
			expectedErr: false,
		},
		{
			name: "bad config with no max buffer size",
			config: config.WebSocketConfig{
				Enabled:                       true,
				ReconnectionTimeout:           time.Second,
				Name:                          "test",
				WSS:                           "wss://test.com",
				ReadBufferSize:                config.DefaultReadBufferSize,
				WriteBufferSize:               config.DefaultWriteBufferSize,
				HandshakeTimeout:              config.DefaultHandshakeTimeout,
				EnableCompression:             config.DefaultEnableCompression,
				ReadTimeout:                   config.DefaultReadTimeout,
				WriteTimeout:                  config.DefaultWriteTimeout,
				PingInterval:                  config.DefaultPingInterval,
<<<<<<< HEAD
=======
				MaxReadErrorCount:             config.DefaultMaxReadErrorCount,
>>>>>>> bd3b01e8
				MaxSubscriptionsPerConnection: config.DefaultMaxSubscriptionsPerConnection,
			},
			expectedErr: true,
		},
		{
			name: "bad config with no reconnection timeout",
			config: config.WebSocketConfig{
				Enabled:                       true,
				MaxBufferSize:                 1,
				Name:                          "test",
				WSS:                           "wss://test.com",
				ReadBufferSize:                config.DefaultReadBufferSize,
				WriteBufferSize:               config.DefaultWriteBufferSize,
				HandshakeTimeout:              config.DefaultHandshakeTimeout,
				EnableCompression:             config.DefaultEnableCompression,
				ReadTimeout:                   config.DefaultReadTimeout,
				WriteTimeout:                  config.DefaultWriteTimeout,
				PingInterval:                  config.DefaultPingInterval,
<<<<<<< HEAD
=======
				MaxReadErrorCount:             config.DefaultMaxReadErrorCount,
>>>>>>> bd3b01e8
				MaxSubscriptionsPerConnection: config.DefaultMaxSubscriptionsPerConnection,
			},
			expectedErr: true,
		},
		{
			name: "bad config with no name",
			config: config.WebSocketConfig{
				Enabled:                       true,
				MaxBufferSize:                 1,
				ReconnectionTimeout:           time.Second,
				WSS:                           "wss://test.com",
				ReadBufferSize:                config.DefaultReadBufferSize,
				WriteBufferSize:               config.DefaultWriteBufferSize,
				HandshakeTimeout:              config.DefaultHandshakeTimeout,
				EnableCompression:             config.DefaultEnableCompression,
				ReadTimeout:                   config.DefaultReadTimeout,
				WriteTimeout:                  config.DefaultWriteTimeout,
				PingInterval:                  config.DefaultPingInterval,
<<<<<<< HEAD
=======
				MaxReadErrorCount:             config.DefaultMaxReadErrorCount,
>>>>>>> bd3b01e8
				MaxSubscriptionsPerConnection: config.DefaultMaxSubscriptionsPerConnection,
			},
			expectedErr: true,
		},
		{
			name: "bad config with no wss",
			config: config.WebSocketConfig{
				Enabled:                       true,
				MaxBufferSize:                 1,
				ReconnectionTimeout:           time.Second,
				Name:                          "test",
				ReadBufferSize:                config.DefaultReadBufferSize,
				WriteBufferSize:               config.DefaultWriteBufferSize,
				HandshakeTimeout:              config.DefaultHandshakeTimeout,
				EnableCompression:             config.DefaultEnableCompression,
				ReadTimeout:                   config.DefaultReadTimeout,
				WriteTimeout:                  config.DefaultWriteTimeout,
				PingInterval:                  config.DefaultPingInterval,
<<<<<<< HEAD
=======
				MaxReadErrorCount:             config.DefaultMaxReadErrorCount,
>>>>>>> bd3b01e8
				MaxSubscriptionsPerConnection: config.DefaultMaxSubscriptionsPerConnection,
			},
			expectedErr: true,
		},
		{
			name: "bad config with negative read buffer size",
			config: config.WebSocketConfig{
				Enabled:                       true,
				MaxBufferSize:                 1,
				ReconnectionTimeout:           time.Second,
				Name:                          "test",
				WSS:                           "wss://test.com",
				ReadBufferSize:                -1,
				WriteBufferSize:               config.DefaultWriteBufferSize,
				HandshakeTimeout:              config.DefaultHandshakeTimeout,
				EnableCompression:             config.DefaultEnableCompression,
				ReadTimeout:                   config.DefaultReadTimeout,
				WriteTimeout:                  config.DefaultWriteTimeout,
				PingInterval:                  config.DefaultPingInterval,
<<<<<<< HEAD
=======
				MaxReadErrorCount:             config.DefaultMaxReadErrorCount,
>>>>>>> bd3b01e8
				MaxSubscriptionsPerConnection: config.DefaultMaxSubscriptionsPerConnection,
			},
			expectedErr: true,
		},
		{
			name: "bad config with negative write buffer size",
			config: config.WebSocketConfig{
				Enabled:                       true,
				MaxBufferSize:                 1,
				ReconnectionTimeout:           time.Second,
				Name:                          "test",
				WSS:                           "wss://test.com",
				ReadBufferSize:                config.DefaultReadBufferSize,
				WriteBufferSize:               -1,
				HandshakeTimeout:              config.DefaultHandshakeTimeout,
				EnableCompression:             config.DefaultEnableCompression,
				ReadTimeout:                   config.DefaultReadTimeout,
				WriteTimeout:                  config.DefaultWriteTimeout,
				PingInterval:                  config.DefaultPingInterval,
<<<<<<< HEAD
=======
				MaxReadErrorCount:             config.DefaultMaxReadErrorCount,
>>>>>>> bd3b01e8
				MaxSubscriptionsPerConnection: config.DefaultMaxSubscriptionsPerConnection,
			},
			expectedErr: true,
		},
		{
			name: "bad config with no handshake timeout",
			config: config.WebSocketConfig{
				Enabled:                       true,
				MaxBufferSize:                 1,
				ReconnectionTimeout:           time.Second,
				Name:                          "test",
				WSS:                           "wss://test.com",
				ReadBufferSize:                config.DefaultReadBufferSize,
				WriteBufferSize:               config.DefaultWriteBufferSize,
				EnableCompression:             config.DefaultEnableCompression,
				ReadTimeout:                   config.DefaultReadTimeout,
				WriteTimeout:                  config.DefaultWriteTimeout,
				PingInterval:                  config.DefaultPingInterval,
				MaxReadErrorCount:             config.DefaultMaxReadErrorCount,
				MaxSubscriptionsPerConnection: config.DefaultMaxSubscriptionsPerConnection,
			},
			expectedErr: true,
		},

		{
			name: "bad config with no read timeout",
			config: config.WebSocketConfig{
				Enabled:                       true,
				MaxBufferSize:                 1,
				ReconnectionTimeout:           time.Second,
				Name:                          "test",
				WSS:                           "wss://test.com",
				ReadBufferSize:                config.DefaultReadBufferSize,
				WriteBufferSize:               config.DefaultWriteBufferSize,
				HandshakeTimeout:              config.DefaultHandshakeTimeout,
				EnableCompression:             config.DefaultEnableCompression,
				WriteTimeout:                  config.DefaultWriteTimeout,
				PingInterval:                  config.DefaultPingInterval,
<<<<<<< HEAD
=======
				MaxReadErrorCount:             config.DefaultMaxReadErrorCount,
>>>>>>> bd3b01e8
				MaxSubscriptionsPerConnection: config.DefaultMaxSubscriptionsPerConnection,
			},
			expectedErr: true,
		},
		{
			name: "bad config with no write timeout",
			config: config.WebSocketConfig{
				Enabled:                       true,
				MaxBufferSize:                 1,
				ReconnectionTimeout:           time.Second,
				Name:                          "test",
				WSS:                           "wss://test.com",
				ReadBufferSize:                config.DefaultReadBufferSize,
				WriteBufferSize:               config.DefaultWriteBufferSize,
				HandshakeTimeout:              config.DefaultHandshakeTimeout,
				EnableCompression:             config.DefaultEnableCompression,
				ReadTimeout:                   config.DefaultReadTimeout,
				PingInterval:                  config.DefaultPingInterval,
<<<<<<< HEAD
=======
				MaxReadErrorCount:             config.DefaultMaxReadErrorCount,
>>>>>>> bd3b01e8
				MaxSubscriptionsPerConnection: config.DefaultMaxSubscriptionsPerConnection,
			},
			expectedErr: true,
		},
		{
			name: "bad config with bad ping interval",
			config: config.WebSocketConfig{
				Enabled:                       true,
				MaxBufferSize:                 1,
				ReconnectionTimeout:           config.DefaultReconnectionTimeout,
				Name:                          "test",
				WSS:                           "wss://test.com",
				ReadBufferSize:                config.DefaultReadBufferSize,
				WriteBufferSize:               config.DefaultWriteBufferSize,
				HandshakeTimeout:              config.DefaultHandshakeTimeout,
				EnableCompression:             config.DefaultEnableCompression,
				ReadTimeout:                   config.DefaultReadTimeout,
				WriteTimeout:                  config.DefaultWriteTimeout,
				PingInterval:                  -1,
<<<<<<< HEAD
=======
				MaxReadErrorCount:             config.DefaultMaxReadErrorCount,
>>>>>>> bd3b01e8
				MaxSubscriptionsPerConnection: config.DefaultMaxSubscriptionsPerConnection,
			},
			expectedErr: true,
		},
		{
			name: "bad config with bad max subscriptions per connection",
			config: config.WebSocketConfig{
				Enabled:                       true,
				MaxBufferSize:                 1,
				ReconnectionTimeout:           config.DefaultReconnectionTimeout,
				Name:                          "test",
				WSS:                           "wss://test.com",
				ReadBufferSize:                config.DefaultReadBufferSize,
				WriteBufferSize:               config.DefaultWriteBufferSize,
				HandshakeTimeout:              config.DefaultHandshakeTimeout,
				EnableCompression:             config.DefaultEnableCompression,
				ReadTimeout:                   config.DefaultReadTimeout,
				WriteTimeout:                  config.DefaultWriteTimeout,
				PingInterval:                  config.DefaultPingInterval,
<<<<<<< HEAD
=======
				MaxReadErrorCount:             config.DefaultMaxReadErrorCount,
>>>>>>> bd3b01e8
				MaxSubscriptionsPerConnection: -1,
			},
			expectedErr: true,
		},
		{
			name: "bad config with negative max read error count",
			config: config.WebSocketConfig{
				Enabled:                       true,
				MaxBufferSize:                 1,
				ReconnectionTimeout:           config.DefaultReconnectionTimeout,
				Name:                          "test",
				WSS:                           "wss://test.com",
				ReadBufferSize:                config.DefaultReadBufferSize,
				WriteBufferSize:               config.DefaultWriteBufferSize,
				HandshakeTimeout:              config.DefaultHandshakeTimeout,
				EnableCompression:             config.DefaultEnableCompression,
				ReadTimeout:                   config.DefaultReadTimeout,
				WriteTimeout:                  config.DefaultWriteTimeout,
				MaxReadErrorCount:             -1,
				MaxSubscriptionsPerConnection: config.DefaultMaxSubscriptionsPerConnection,
			},
			expectedErr: true,
		},
	}

	for _, tc := range testCases {
		t.Run(tc.name, func(t *testing.T) {
			err := tc.config.ValidateBasic()
			if tc.expectedErr {
				require.Error(t, err)
			} else {
				require.NoError(t, err)
			}
		})
	}
}<|MERGE_RESOLUTION|>--- conflicted
+++ resolved
@@ -30,10 +30,7 @@
 				ReadTimeout:                   config.DefaultReadTimeout,
 				WriteTimeout:                  config.DefaultWriteTimeout,
 				PingInterval:                  config.DefaultPingInterval,
-<<<<<<< HEAD
-=======
-				MaxReadErrorCount:             config.DefaultMaxReadErrorCount,
->>>>>>> bd3b01e8
+				MaxReadErrorCount:             config.DefaultMaxReadErrorCount,
 				MaxSubscriptionsPerConnection: config.DefaultMaxSubscriptionsPerConnection,
 			},
 			expectedErr: false,
@@ -59,10 +56,7 @@
 				ReadTimeout:                   config.DefaultReadTimeout,
 				WriteTimeout:                  config.DefaultWriteTimeout,
 				PingInterval:                  config.DefaultPingInterval,
-<<<<<<< HEAD
-=======
-				MaxReadErrorCount:             config.DefaultMaxReadErrorCount,
->>>>>>> bd3b01e8
+				MaxReadErrorCount:             config.DefaultMaxReadErrorCount,
 				MaxSubscriptionsPerConnection: config.DefaultMaxSubscriptionsPerConnection,
 			},
 			expectedErr: true,
@@ -81,10 +75,7 @@
 				ReadTimeout:                   config.DefaultReadTimeout,
 				WriteTimeout:                  config.DefaultWriteTimeout,
 				PingInterval:                  config.DefaultPingInterval,
-<<<<<<< HEAD
-=======
-				MaxReadErrorCount:             config.DefaultMaxReadErrorCount,
->>>>>>> bd3b01e8
+				MaxReadErrorCount:             config.DefaultMaxReadErrorCount,
 				MaxSubscriptionsPerConnection: config.DefaultMaxSubscriptionsPerConnection,
 			},
 			expectedErr: true,
@@ -103,10 +94,7 @@
 				ReadTimeout:                   config.DefaultReadTimeout,
 				WriteTimeout:                  config.DefaultWriteTimeout,
 				PingInterval:                  config.DefaultPingInterval,
-<<<<<<< HEAD
-=======
-				MaxReadErrorCount:             config.DefaultMaxReadErrorCount,
->>>>>>> bd3b01e8
+				MaxReadErrorCount:             config.DefaultMaxReadErrorCount,
 				MaxSubscriptionsPerConnection: config.DefaultMaxSubscriptionsPerConnection,
 			},
 			expectedErr: true,
@@ -125,10 +113,7 @@
 				ReadTimeout:                   config.DefaultReadTimeout,
 				WriteTimeout:                  config.DefaultWriteTimeout,
 				PingInterval:                  config.DefaultPingInterval,
-<<<<<<< HEAD
-=======
-				MaxReadErrorCount:             config.DefaultMaxReadErrorCount,
->>>>>>> bd3b01e8
+				MaxReadErrorCount:             config.DefaultMaxReadErrorCount,
 				MaxSubscriptionsPerConnection: config.DefaultMaxSubscriptionsPerConnection,
 			},
 			expectedErr: true,
@@ -148,10 +133,7 @@
 				ReadTimeout:                   config.DefaultReadTimeout,
 				WriteTimeout:                  config.DefaultWriteTimeout,
 				PingInterval:                  config.DefaultPingInterval,
-<<<<<<< HEAD
-=======
-				MaxReadErrorCount:             config.DefaultMaxReadErrorCount,
->>>>>>> bd3b01e8
+				MaxReadErrorCount:             config.DefaultMaxReadErrorCount,
 				MaxSubscriptionsPerConnection: config.DefaultMaxSubscriptionsPerConnection,
 			},
 			expectedErr: true,
@@ -171,10 +153,7 @@
 				ReadTimeout:                   config.DefaultReadTimeout,
 				WriteTimeout:                  config.DefaultWriteTimeout,
 				PingInterval:                  config.DefaultPingInterval,
-<<<<<<< HEAD
-=======
-				MaxReadErrorCount:             config.DefaultMaxReadErrorCount,
->>>>>>> bd3b01e8
+				MaxReadErrorCount:             config.DefaultMaxReadErrorCount,
 				MaxSubscriptionsPerConnection: config.DefaultMaxSubscriptionsPerConnection,
 			},
 			expectedErr: true,
@@ -213,10 +192,7 @@
 				EnableCompression:             config.DefaultEnableCompression,
 				WriteTimeout:                  config.DefaultWriteTimeout,
 				PingInterval:                  config.DefaultPingInterval,
-<<<<<<< HEAD
-=======
-				MaxReadErrorCount:             config.DefaultMaxReadErrorCount,
->>>>>>> bd3b01e8
+				MaxReadErrorCount:             config.DefaultMaxReadErrorCount,
 				MaxSubscriptionsPerConnection: config.DefaultMaxSubscriptionsPerConnection,
 			},
 			expectedErr: true,
@@ -235,10 +211,7 @@
 				EnableCompression:             config.DefaultEnableCompression,
 				ReadTimeout:                   config.DefaultReadTimeout,
 				PingInterval:                  config.DefaultPingInterval,
-<<<<<<< HEAD
-=======
-				MaxReadErrorCount:             config.DefaultMaxReadErrorCount,
->>>>>>> bd3b01e8
+				MaxReadErrorCount:             config.DefaultMaxReadErrorCount,
 				MaxSubscriptionsPerConnection: config.DefaultMaxSubscriptionsPerConnection,
 			},
 			expectedErr: true,
@@ -258,10 +231,7 @@
 				ReadTimeout:                   config.DefaultReadTimeout,
 				WriteTimeout:                  config.DefaultWriteTimeout,
 				PingInterval:                  -1,
-<<<<<<< HEAD
-=======
-				MaxReadErrorCount:             config.DefaultMaxReadErrorCount,
->>>>>>> bd3b01e8
+				MaxReadErrorCount:             config.DefaultMaxReadErrorCount,
 				MaxSubscriptionsPerConnection: config.DefaultMaxSubscriptionsPerConnection,
 			},
 			expectedErr: true,
@@ -281,10 +251,7 @@
 				ReadTimeout:                   config.DefaultReadTimeout,
 				WriteTimeout:                  config.DefaultWriteTimeout,
 				PingInterval:                  config.DefaultPingInterval,
-<<<<<<< HEAD
-=======
-				MaxReadErrorCount:             config.DefaultMaxReadErrorCount,
->>>>>>> bd3b01e8
+				MaxReadErrorCount:             config.DefaultMaxReadErrorCount,
 				MaxSubscriptionsPerConnection: -1,
 			},
 			expectedErr: true,
