--- conflicted
+++ resolved
@@ -93,11 +93,7 @@
 }
 
 // GetTickers returns the tickers from the provider market map.
-<<<<<<< HEAD
-func (pmm ProviderMarketMap) GetTickers() []mmtypes.Ticker {
-=======
 func (pmm *ProviderMarketMap) GetTickers() []mmtypes.Ticker {
->>>>>>> c86299c8
 	tickers := make([]mmtypes.Ticker, 0, len(pmm.TickerConfigs))
 	for ticker := range pmm.TickerConfigs {
 		tickers = append(tickers, ticker)
@@ -157,17 +153,9 @@
 		return config, fmt.Errorf("error unmarshalling config JSON: %w", err)
 	}
 
-<<<<<<< HEAD
-	// Optionally, validate the config if needed
-=======
->>>>>>> c86299c8
 	if err := config.ValidateBasic(); err != nil {
 		return config, fmt.Errorf("error validating config: %w", err)
 	}
 
-<<<<<<< HEAD
-	// Return the populated config struct
-=======
->>>>>>> c86299c8
 	return config, nil
 }