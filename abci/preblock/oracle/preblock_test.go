package oracle_test

import (
	"fmt"
	"math/big"
	"testing"

	"cosmossdk.io/log"
	"cosmossdk.io/math"
	storetypes "cosmossdk.io/store/types"
	cometabci "github.com/cometbft/cometbft/abci/types"
	cometproto "github.com/cometbft/cometbft/proto/tendermint/types"
	sdk "github.com/cosmos/cosmos-sdk/types"
	"github.com/stretchr/testify/mock"
	"github.com/stretchr/testify/suite"

	preblock "github.com/skip-mev/slinky/abci/preblock/oracle"
	preblockmock "github.com/skip-mev/slinky/abci/preblock/oracle/mocks"
	compression "github.com/skip-mev/slinky/abci/strategies/codec"
	codecmock "github.com/skip-mev/slinky/abci/strategies/codec/mocks"
	currencypairmock "github.com/skip-mev/slinky/abci/strategies/currencypair/mocks"
	"github.com/skip-mev/slinky/abci/testutils"
	"github.com/skip-mev/slinky/abci/types"
	vetypes "github.com/skip-mev/slinky/abci/ve/types"
	"github.com/skip-mev/slinky/aggregator"
	"github.com/skip-mev/slinky/pkg/math/voteweighted"
	"github.com/skip-mev/slinky/pkg/math/voteweighted/mocks"
	slinkytypes "github.com/skip-mev/slinky/pkg/types"
	servicemetrics "github.com/skip-mev/slinky/service/metrics"
	metricmock "github.com/skip-mev/slinky/service/metrics/mocks"
	"github.com/skip-mev/slinky/x/oracle/keeper"
	oracletypes "github.com/skip-mev/slinky/x/oracle/types"
)

var maxUint256, _ = new(big.Int).SetString("115792089237316195423570985008687907853269984665640564039457584007913129639935", 10)

type PreBlockTestSuite struct {
	suite.Suite

	myVal         sdk.ConsAddress
	ctx           sdk.Context
	currencyPairs []slinkytypes.CurrencyPair
	genesis       oracletypes.GenesisState
	key           *storetypes.KVStoreKey
	transientKey  *storetypes.TransientStoreKey
	oracleKeeper  keeper.Keeper
	handler       *preblock.PreBlockHandler
	cpID          *currencypairmock.CurrencyPairStrategy
	veCodec       compression.VoteExtensionCodec
	commitCodec   compression.ExtendedCommitCodec
	mockMetrics   *metricmock.Metrics
}

func TestPreBlockTestSuite(t *testing.T) {
	suite.Run(t, new(PreBlockTestSuite))
}

func (s *PreBlockTestSuite) SetupTest() {
	s.myVal = sdk.ConsAddress("myVal")

	s.currencyPairs = []slinkytypes.CurrencyPair{
		{
			Base:  "BTC",
			Quote: "ETH",
		},
		{
			Base:  "BTC",
			Quote: "USD",
		},
		{
			Base:  "ETH",
			Quote: "USD",
		},
	}
	genesisCPs := []oracletypes.CurrencyPairGenesis{
		{
			CurrencyPair: s.currencyPairs[0],
			Nonce:        0,
			Id:           0,
		},
		{
			CurrencyPair: s.currencyPairs[1],
			Nonce:        0,
			Id:           1,
		},
		{
			CurrencyPair: s.currencyPairs[2],
			Nonce:        0,
			Id:           2,
		},
	}
	s.genesis = oracletypes.GenesisState{
		CurrencyPairGenesis: genesisCPs,
		NextId:              3,
	}

	s.veCodec = compression.NewCompressionVoteExtensionCodec(
		compression.NewDefaultVoteExtensionCodec(),
		compression.NewZLibCompressor(),
	)

	s.commitCodec = compression.NewCompressionExtendedCommitCodec(
		compression.NewDefaultExtendedCommitCodec(),
		compression.NewZLibCompressor(),
	)
}

func (s *PreBlockTestSuite) SetupSubTest() {
	s.key = storetypes.NewKVStoreKey(oracletypes.StoreKey)
	s.transientKey = storetypes.NewTransientStoreKey("transient_test")
	s.ctx = testutils.CreateBaseSDKContextWithKeys(s.T(), s.key, s.transientKey).WithExecMode(sdk.ExecModeFinalize)

	// Use the default aggregation function for testing
	mockValidatorStore := mocks.NewValidatorStore(s.T())
	aggregationFn := voteweighted.MedianFromContext(
		log.NewTestLogger(s.T()),
		mockValidatorStore,
		voteweighted.DefaultPowerThreshold,
	)

	// Use mock metrics
	s.mockMetrics = metricmock.NewMetrics(s.T())

	// Create the oracle keeper
	s.oracleKeeper = testutils.CreateTestOracleKeeperWithGenesis(s.T(), s.ctx, s.key, s.genesis)

	s.cpID = currencypairmock.NewCurrencyPairStrategy(s.T())

	s.handler = preblock.NewOraclePreBlockHandler(
		log.NewTestLogger(s.T()),
		aggregationFn,
		&s.oracleKeeper,
		s.mockMetrics,
		s.cpID,
		s.veCodec,
		s.commitCodec,
	)
}

func (s *PreBlockTestSuite) TestPreBlockHandler() {}

func (s *PreBlockTestSuite) TestWritePrices() {
	s.Run("no prices", func() {
		err := s.handler.WritePrices(s.ctx, nil)
		s.Require().NoError(err)
	})

	s.Run("single price update", func() {
		prices := map[slinkytypes.CurrencyPair]*big.Int{
			s.currencyPairs[0]: big.NewInt(1),
		}

		err := s.handler.WritePrices(s.ctx, prices)
		s.Require().NoError(err)

		// Check that the price was written to state.
		oraclePrice, err := s.oracleKeeper.GetPriceForCurrencyPair(s.ctx, s.currencyPairs[0])
		s.Require().NoError(err)
		s.Require().Equal(math.NewIntFromBigInt(prices[s.currencyPairs[0]]), oraclePrice.Price)
	})

	s.Run("multiple price updates", func() {
		prices := map[slinkytypes.CurrencyPair]*big.Int{
			s.currencyPairs[0]: big.NewInt(1),
			s.currencyPairs[1]: big.NewInt(2),
			s.currencyPairs[2]: maxUint256,
		}

		err := s.handler.WritePrices(s.ctx, prices)
		s.Require().NoError(err)

		// Check that the prices were written to state.
		for _, cp := range s.currencyPairs {
			oraclePrice, err := s.oracleKeeper.GetPriceForCurrencyPair(s.ctx, cp)
			s.Require().NoError(err)
			s.Require().Equal(math.NewIntFromBigInt(prices[cp]), oraclePrice.Price)
		}
	})

	s.Run("single price update with a nil price", func() {
		prices := map[slinkytypes.CurrencyPair]*big.Int{
			s.currencyPairs[0]: nil,
		}

		err := s.handler.WritePrices(s.ctx, prices)
		s.Require().NoError(err)

		// Check that the price was not written to state.
		_, err = s.oracleKeeper.GetPriceForCurrencyPair(s.ctx, s.currencyPairs[0])
		s.Require().Error(err)
	})

	s.Run("attempting to set price for unsupported currency pair", func() {
		unsupportedCP := slinkytypes.CurrencyPair{
			Base:  "cap",
			Quote: "on-god",
		}
		prices := map[slinkytypes.CurrencyPair]*big.Int{
			unsupportedCP: big.NewInt(1),
		}

		err := s.handler.WritePrices(s.ctx, prices)
		s.Require().NoError(err)

		// Check that the price was not written to state.
		_, err = s.oracleKeeper.GetPriceForCurrencyPair(s.ctx, unsupportedCP)
		s.Require().Error(err)
	})
}

func (s *PreBlockTestSuite) TestPreblockLatency() {
	s.Run("expect no metric invocation in non-Finalize Exec mode", func() {
		s.ctx = s.ctx.WithBlockHeight(1)
		s.ctx = s.ctx.WithExecMode(sdk.ExecModePrepareProposal)
		// ves are not enabled
		s.ctx = s.ctx.WithConsensusParams(
			cometproto.ConsensusParams{
				Abci: &cometproto.ABCIParams{
					VoteExtensionsEnableHeight: 2,
				},
			},
		)

		// run preblocker
<<<<<<< HEAD
		_, err := s.handler.PreBlocker()(s.ctx, &cmtabci.RequestFinalizeBlock{})
=======
		_, err := s.handler.PreBlocker()(s.ctx, &cometabci.RequestFinalizeBlock{})
>>>>>>> ea27647a
		s.Require().NoError(err)
	})

	s.Run("expect metric invocation in Finalize Exec mode", func() {
		s.ctx = s.ctx.WithBlockHeight(1)
		s.ctx = s.ctx.WithExecMode(sdk.ExecModeFinalize)
		// ves are not enabled
		s.ctx = s.ctx.WithConsensusParams(
			cometproto.ConsensusParams{
				Abci: &cometproto.ABCIParams{
					VoteExtensionsEnableHeight: 2,
				},
			},
		)
		s.mockMetrics.On("ObserveABCIMethodLatency", servicemetrics.PreBlock, mock.Anything).Return()
		s.mockMetrics.On("AddABCIRequest", servicemetrics.PreBlock, mock.Anything)
		// run preblocker
<<<<<<< HEAD
		_, err := s.handler.PreBlocker()(s.ctx, &cmtabci.RequestFinalizeBlock{
			Height: 1,
		})

=======
		_, err := s.handler.PreBlocker()(s.ctx, &cometabci.RequestFinalizeBlock{
			Height: 1,
		})
>>>>>>> ea27647a
		s.Require().NoError(err)
	})
}

func (s *PreBlockTestSuite) TestPreBlockStatus() {
	s.Run("failure - nil request", func() {
		metrics := metricmock.NewMetrics(s.T())
		handler := preblock.NewOraclePreBlockHandler(
			log.NewTestLogger(s.T()),
			func(_ sdk.Context) aggregator.AggregateFn[string, map[slinkytypes.CurrencyPair]*big.Int] {
				return func(_ aggregator.AggregatedProviderData[string, map[slinkytypes.CurrencyPair]*big.Int]) map[slinkytypes.CurrencyPair]*big.Int {
					return nil
				}
			},
			nil,
			metrics,
			nil,
			nil,
			nil,
		)

		// run preblocker
		_, err := handler.PreBlocker()(s.ctx, nil)
		s.Require().Error(err)
	})

	s.Run("success", func() {
		metrics := metricmock.NewMetrics(s.T())
		handler := preblock.NewOraclePreBlockHandler(
			log.NewTestLogger(s.T()),
			func(_ sdk.Context) aggregator.AggregateFn[string, map[slinkytypes.CurrencyPair]*big.Int] {
				return func(_ aggregator.AggregatedProviderData[string, map[slinkytypes.CurrencyPair]*big.Int]) map[slinkytypes.CurrencyPair]*big.Int {
					return nil
				}
			},
			nil,
			metrics,
			nil,
			nil,
			nil,
		)

		metrics.On("ObserveABCIMethodLatency", servicemetrics.PreBlock, mock.Anything).Return()
		metrics.On("AddABCIRequest", servicemetrics.PreBlock, servicemetrics.Success{}).Return()
		// run preblocker
		_, err := handler.PreBlocker()(s.ctx, &cometabci.RequestFinalizeBlock{})
		s.Require().NoError(err)
	})

	s.Run("error in getting oracle votes", func() {
		metrics := metricmock.NewMetrics(s.T())
		handler := preblock.NewOraclePreBlockHandler(
			log.NewTestLogger(s.T()),
			func(_ sdk.Context) aggregator.AggregateFn[string, map[slinkytypes.CurrencyPair]*big.Int] {
				return func(_ aggregator.AggregatedProviderData[string, map[slinkytypes.CurrencyPair]*big.Int]) map[slinkytypes.CurrencyPair]*big.Int {
					return nil
				}
			},
			nil,
			metrics,
			nil,
			nil,
			nil,
		)

		expErr := types.MissingCommitInfoError{}
		metrics.On("ObserveABCIMethodLatency", servicemetrics.PreBlock, mock.Anything).Return()
		metrics.On("AddABCIRequest", servicemetrics.PreBlock, expErr).Return()

		// make ves enabled
		s.ctx = testutils.UpdateContextWithVEHeight(s.ctx, 2)
		s.ctx = s.ctx.WithBlockHeight(4)
		// run preblocker
		_, err := handler.PreBlocker()(s.ctx, &cometabci.RequestFinalizeBlock{
			Txs: [][]byte{},
		})
		s.Require().Error(err, expErr)
	})

	s.Run("error in aggregating oracle votes", func() {
		metrics := metricmock.NewMetrics(s.T())
		extCodec := codecmock.NewExtendedCommitCodec(s.T())
		veCodec := codecmock.NewVoteExtensionCodec(s.T())
		handler := preblock.NewOraclePreBlockHandler(
			log.NewTestLogger(s.T()),
			func(_ sdk.Context) aggregator.AggregateFn[string, map[slinkytypes.CurrencyPair]*big.Int] {
				return func(_ aggregator.AggregatedProviderData[string, map[slinkytypes.CurrencyPair]*big.Int]) map[slinkytypes.CurrencyPair]*big.Int {
					return nil
				}
			},
			nil,
			metrics,
			nil,
			veCodec,
			extCodec,
		)

<<<<<<< HEAD
		ca := sdk.ConsAddress("val")
		extCodec.On("Decode", mock.Anything).Return(cmtabci.ExtendedCommitInfo{
			Votes: []cmtabci.ExtendedVoteInfo{
=======
		ca := sdk.ConsAddress([]byte("val"))
		extCodec.On("Decode", mock.Anything).Return(cometabci.ExtendedCommitInfo{
			Votes: []cometabci.ExtendedVoteInfo{
>>>>>>> ea27647a
				{
					VoteExtension: []byte("ve"),
					Validator: cometabci.Validator{
						Address: ca,
					},
				},
			},
		}, nil)
		veCodec.On("Decode", []byte("ve")).Return(vetypes.OracleVoteExtension{
			Prices: map[uint64][]byte{
				1: make([]byte, 34),
			},
		}, nil)
		expErr := preblock.PriceAggregationError{
			Err: fmt.Errorf("price bytes are too long: %d", 34),
		}

		metrics.On("ObserveABCIMethodLatency", servicemetrics.PreBlock, mock.Anything).Return()
		metrics.On("AddABCIRequest", servicemetrics.PreBlock, expErr).Return()
		// make ves enabled
		s.ctx = testutils.UpdateContextWithVEHeight(s.ctx, 2)
		s.ctx = s.ctx.WithBlockHeight(4)
		// run preblocker
		_, err := handler.PreBlocker()(s.ctx, &cometabci.RequestFinalizeBlock{
			Txs: [][]byte{
				[]byte("abc"),
			},
		})
		s.Require().Error(err, expErr)
	})
}

func (s *PreBlockTestSuite) TestValidatorReports() {
	// test that no reports are recorded when exec-mode is not finalize
	s.Run("test that no reports are recorded when exec-mode is not finalize", func() {
		metrics := metricmock.NewMetrics(s.T())
		handler := preblock.NewOraclePreBlockHandler(
			log.NewTestLogger(s.T()),
			func(_ sdk.Context) aggregator.AggregateFn[string, map[slinkytypes.CurrencyPair]*big.Int] {
				return func(_ aggregator.AggregatedProviderData[string, map[slinkytypes.CurrencyPair]*big.Int]) map[slinkytypes.CurrencyPair]*big.Int {
					return nil
				}
			},
			nil,
			metrics,
			nil,
			nil,
			nil,
		)

		// change exec mode to not be finalize
		s.ctx = s.ctx.WithExecMode(sdk.ExecModeVoteExtension)

		// enable vote-extensions
		s.ctx = testutils.UpdateContextWithVEHeight(s.ctx, 2)
		req := &cometabci.RequestFinalizeBlock{}
		_, err := handler.PreBlocker()(s.ctx, req)
		s.Require().NoError(err)
	})

	s.Run("test that no reports are recorded if there is an error", func() {
		metrics := metricmock.NewMetrics(s.T())
		handler := preblock.NewOraclePreBlockHandler(
			log.NewTestLogger(s.T()),
			func(_ sdk.Context) aggregator.AggregateFn[string, map[slinkytypes.CurrencyPair]*big.Int] {
				return func(_ aggregator.AggregatedProviderData[string, map[slinkytypes.CurrencyPair]*big.Int]) map[slinkytypes.CurrencyPair]*big.Int {
					return nil
				}
			},
			nil,
			metrics,
			nil,
			nil,
			nil,
		)

		// expect metrics calls
		metrics.On("ObserveABCIMethodLatency", servicemetrics.PreBlock, mock.Anything).Return()
		metrics.On("AddABCIRequest", servicemetrics.PreBlock, types.MissingCommitInfoError{}).Return()

		// don't expect preblocker to record per validator metrics

		// enable ves + set exec mode
		s.ctx = testutils.UpdateContextWithVEHeight(s.ctx, 2)
		s.ctx = s.ctx.WithBlockHeight(4)
		s.ctx = s.ctx.WithExecMode(sdk.ExecModeFinalize)
		// run preblocker
		_, err := handler.PreBlocker()(s.ctx, &cometabci.RequestFinalizeBlock{})
		s.Require().Error(err, types.MissingCommitInfoError{})
	})

	// test that if a validator's report is absent, this is recorded
	s.Run("test that if a validator's report is absent, this is recorded", func() {
		metrics := metricmock.NewMetrics(s.T())
		val1 := sdk.ConsAddress("val1")
		val2 := sdk.ConsAddress("val2")
		val3 := sdk.ConsAddress("val3")

		mockOracleKeeper := preblockmock.NewKeeper(s.T())
		currencyPairStrategyMock := currencypairmock.NewCurrencyPairStrategy(s.T())

		btcUsd := slinkytypes.NewCurrencyPair("BTC", "USD")
		mogUsd := slinkytypes.NewCurrencyPair("MOG", "USD")

		handler := preblock.NewOraclePreBlockHandler(
			log.NewTestLogger(s.T()),
			func(_ sdk.Context) aggregator.AggregateFn[string, map[slinkytypes.CurrencyPair]*big.Int] {
				return func(_ aggregator.AggregatedProviderData[string, map[slinkytypes.CurrencyPair]*big.Int]) map[slinkytypes.CurrencyPair]*big.Int {
					return map[slinkytypes.CurrencyPair]*big.Int{
						// return default values
						btcUsd: big.NewInt(1),
						mogUsd: maxUint256,
					}
				}
			},
			mockOracleKeeper,
			metrics,
			currencyPairStrategyMock,
			compression.NewDefaultVoteExtensionCodec(),
			compression.NewDefaultExtendedCommitCodec(),
		)

		// enable ves + set exec mode
		s.ctx = testutils.UpdateContextWithVEHeight(s.ctx, 2)
		s.ctx = s.ctx.WithBlockHeight(4)
		s.ctx = s.ctx.WithExecMode(sdk.ExecModeFinalize)

		// mock currency-pair strategy calls
		currencyPairStrategyMock.On("FromID", s.ctx, uint64(0)).Return(btcUsd, nil)
		currencyPairStrategyMock.On("FromID", s.ctx, uint64(1)).Return(mogUsd, nil)
		currencyPairStrategyMock.On("GetDecodedPrice", s.ctx, btcUsd, big.NewInt(1).Bytes()).Return(big.NewInt(1), nil)
		currencyPairStrategyMock.On("GetDecodedPrice", s.ctx, btcUsd, big.NewInt(2).Bytes()).Return(big.NewInt(2), nil)
		currencyPairStrategyMock.On("GetDecodedPrice", s.ctx, mogUsd, mock.Anything).Return(maxUint256, nil)

		// mock oracle keeper calls
		mockOracleKeeper.On("GetAllCurrencyPairs", s.ctx).Return([]slinkytypes.CurrencyPair{btcUsd, mogUsd}, nil)
		mockOracleKeeper.On("SetPriceForCurrencyPair", s.ctx, btcUsd, mock.Anything).Return(nil)
		mockOracleKeeper.On("SetPriceForCurrencyPair", s.ctx, mogUsd, mock.Anything).Return(nil)

		// create extended commit info
		val1Vote, err := testutils.CreateExtendedVoteInfo(val1, map[uint64][]byte{
			0: big.NewInt(1).Bytes(),
			1: maxUint256.Bytes(),
		}, compression.NewDefaultVoteExtensionCodec())
		s.Require().NoError(err)

		val2Vote, err := testutils.CreateExtendedVoteInfo(val2, map[uint64][]byte{
			0: big.NewInt(2).Bytes(),
		}, compression.NewDefaultVoteExtensionCodec())
		s.Require().NoError(err)

<<<<<<< HEAD
		_, extCommitBz, err := testutils.CreateExtendedCommitInfo([]cmtabci.ExtendedVoteInfo{val1Vote, val2Vote}, 3, compression.NewDefaultExtendedCommitCodec())
=======
		_, extCommitBz, err := testutils.CreateExtendedCommitInfo([]cometabci.ExtendedVoteInfo{val1Vote, val2Vote}, compression.NewDefaultExtendedCommitCodec())
>>>>>>> ea27647a
		s.Require().NoError(err)

		// expect metrics calls
		metrics.On("ObserveABCIMethodLatency", servicemetrics.PreBlock, mock.Anything).Return()
		metrics.On("AddABCIRequest", servicemetrics.PreBlock, servicemetrics.Success{}).Return()
		// expect price reports
		float, _ := big.NewInt(1).Float64()
		metrics.On("ObservePriceForTicker", btcUsd, float)
		float, _ = maxUint256.Float64()
		metrics.On("ObservePriceForTicker", mogUsd, float)

		// expect per validator metrics
		// val1
		metrics.On("AddValidatorReportForTicker", val1.String(), btcUsd, servicemetrics.WithPrice)
		metrics.On("AddValidatorReportForTicker", val1.String(), mogUsd, servicemetrics.WithPrice)
		float, _ = big.NewInt(1).Float64()
		metrics.On("AddValidatorPriceForTicker", val1.String(), btcUsd, float)
		float, _ = maxUint256.Float64()
		metrics.On("AddValidatorPriceForTicker", val1.String(), mogUsd, float)
		// val2
		metrics.On("AddValidatorReportForTicker", val2.String(), btcUsd, servicemetrics.WithPrice)
		metrics.On("AddValidatorReportForTicker", val2.String(), mogUsd, servicemetrics.MissingPrice)
		float, _ = big.NewInt(2).Float64()
		metrics.On("AddValidatorPriceForTicker", val2.String(), btcUsd, float).Once()
		// val3
		metrics.On("AddValidatorReportForTicker", val3.String(), btcUsd, servicemetrics.Absent)
		metrics.On("AddValidatorReportForTicker", val3.String(), mogUsd, servicemetrics.Absent)

		// run preblocker
		_, err = handler.PreBlocker()(s.ctx, &cometabci.RequestFinalizeBlock{
			Txs: [][]byte{extCommitBz},
			DecidedLastCommit: cometabci.CommitInfo{
				Votes: []cometabci.VoteInfo{
					{
						Validator: cometabci.Validator{
							Address: val1,
						},
						BlockIdFlag: cometproto.BlockIDFlagCommit,
					},
					{
						Validator: cometabci.Validator{
							Address: val2,
						},
						BlockIdFlag: cometproto.BlockIDFlagCommit,
					},
					{
						Validator: cometabci.Validator{
							Address: val3,
						},
						BlockIdFlag: cometproto.BlockIDFlagAbsent,
					},
				},
			},
		})
		s.Require().NoError(err)
	})
}<|MERGE_RESOLUTION|>--- conflicted
+++ resolved
@@ -222,11 +222,7 @@
 		)
 
 		// run preblocker
-<<<<<<< HEAD
-		_, err := s.handler.PreBlocker()(s.ctx, &cmtabci.RequestFinalizeBlock{})
-=======
 		_, err := s.handler.PreBlocker()(s.ctx, &cometabci.RequestFinalizeBlock{})
->>>>>>> ea27647a
 		s.Require().NoError(err)
 	})
 
@@ -244,16 +240,9 @@
 		s.mockMetrics.On("ObserveABCIMethodLatency", servicemetrics.PreBlock, mock.Anything).Return()
 		s.mockMetrics.On("AddABCIRequest", servicemetrics.PreBlock, mock.Anything)
 		// run preblocker
-<<<<<<< HEAD
-		_, err := s.handler.PreBlocker()(s.ctx, &cmtabci.RequestFinalizeBlock{
-			Height: 1,
-		})
-
-=======
 		_, err := s.handler.PreBlocker()(s.ctx, &cometabci.RequestFinalizeBlock{
 			Height: 1,
 		})
->>>>>>> ea27647a
 		s.Require().NoError(err)
 	})
 }
@@ -351,15 +340,9 @@
 			extCodec,
 		)
 
-<<<<<<< HEAD
 		ca := sdk.ConsAddress("val")
-		extCodec.On("Decode", mock.Anything).Return(cmtabci.ExtendedCommitInfo{
-			Votes: []cmtabci.ExtendedVoteInfo{
-=======
-		ca := sdk.ConsAddress([]byte("val"))
 		extCodec.On("Decode", mock.Anything).Return(cometabci.ExtendedCommitInfo{
 			Votes: []cometabci.ExtendedVoteInfo{
->>>>>>> ea27647a
 				{
 					VoteExtension: []byte("ve"),
 					Validator: cometabci.Validator{
@@ -511,11 +494,7 @@
 		}, compression.NewDefaultVoteExtensionCodec())
 		s.Require().NoError(err)
 
-<<<<<<< HEAD
-		_, extCommitBz, err := testutils.CreateExtendedCommitInfo([]cmtabci.ExtendedVoteInfo{val1Vote, val2Vote}, 3, compression.NewDefaultExtendedCommitCodec())
-=======
-		_, extCommitBz, err := testutils.CreateExtendedCommitInfo([]cometabci.ExtendedVoteInfo{val1Vote, val2Vote}, compression.NewDefaultExtendedCommitCodec())
->>>>>>> ea27647a
+		_, extCommitBz, err := testutils.CreateExtendedCommitInfo([]cometabci.ExtendedVoteInfo{val1Vote, val2Vote}, 3, compression.NewDefaultExtendedCommitCodec())
 		s.Require().NoError(err)
 
 		// expect metrics calls
