--- conflicted
+++ resolved
@@ -11,12 +11,8 @@
 	slinkytypes "github.com/skip-mev/slinky/pkg/types"
 	"github.com/skip-mev/slinky/providers/base"
 	"github.com/skip-mev/slinky/providers/base/testutils"
-<<<<<<< HEAD
-=======
 	providertypes "github.com/skip-mev/slinky/providers/types"
-	oracletypes "github.com/skip-mev/slinky/x/oracle/types"
 	"github.com/stretchr/testify/require"
->>>>>>> a0581b5a
 )
 
 var (
@@ -27,15 +23,9 @@
 
 func TestConfigUpdater(t *testing.T) {
 	t.Run("restart on IDs update with an API provider", func(t *testing.T) {
-<<<<<<< HEAD
 		pairs := []slinkytypes.CurrencyPair{btcusd}
 		updater := base.NewConfigUpdater[slinkytypes.CurrencyPair]()
 		apiHandler := testutils.CreateAPIQueryHandlerWithGetResponses[slinkytypes.CurrencyPair, *big.Int](
-=======
-		pairs := []oracletypes.CurrencyPair{btcusd}
-		updater := base.NewConfigUpdater[oracletypes.CurrencyPair, *big.Int]()
-		apiHandler := testutils.CreateAPIQueryHandlerWithGetResponses[oracletypes.CurrencyPair, *big.Int](
->>>>>>> a0581b5a
 			t,
 			logger,
 			nil,
@@ -81,15 +71,9 @@
 	})
 
 	t.Run("restart on IDs update with a websocket provider", func(t *testing.T) {
-<<<<<<< HEAD
 		pairs := []slinkytypes.CurrencyPair{btcusd}
 		updater := base.NewConfigUpdater[slinkytypes.CurrencyPair]()
 		wsHandler := testutils.CreateWebSocketQueryHandlerWithGetResponses[slinkytypes.CurrencyPair, *big.Int](
-=======
-		pairs := []oracletypes.CurrencyPair{btcusd}
-		updater := base.NewConfigUpdater[oracletypes.CurrencyPair, *big.Int]()
-		wsHandler := testutils.CreateWebSocketQueryHandlerWithGetResponses[oracletypes.CurrencyPair, *big.Int](
->>>>>>> a0581b5a
 			t,
 			time.Second,
 			logger,
@@ -136,21 +120,21 @@
 	})
 
 	t.Run("restart on API handler update", func(t *testing.T) {
-		pairs := []oracletypes.CurrencyPair{btcusd}
-		updater := base.NewConfigUpdater[oracletypes.CurrencyPair, *big.Int]()
-		apiHandler := testutils.CreateAPIQueryHandlerWithGetResponses[oracletypes.CurrencyPair, *big.Int](
-			t,
-			logger,
-			nil,
-		)
-
-		provider, err := base.NewProvider[oracletypes.CurrencyPair, *big.Int](
-			base.WithName[oracletypes.CurrencyPair, *big.Int](apiCfg.Name),
-			base.WithAPIQueryHandler[oracletypes.CurrencyPair, *big.Int](apiHandler),
-			base.WithAPIConfig[oracletypes.CurrencyPair, *big.Int](apiCfg),
-			base.WithLogger[oracletypes.CurrencyPair, *big.Int](logger),
-			base.WithIDs[oracletypes.CurrencyPair, *big.Int](pairs),
-			base.WithConfigUpdater[oracletypes.CurrencyPair, *big.Int](updater),
+		pairs := []slinkytypes.CurrencyPair{btcusd}
+		updater := base.NewConfigUpdater[slinkytypes.CurrencyPair, *big.Int]()
+		apiHandler := testutils.CreateAPIQueryHandlerWithGetResponses[slinkytypes.CurrencyPair, *big.Int](
+			t,
+			logger,
+			nil,
+		)
+
+		provider, err := base.NewProvider[slinkytypes.CurrencyPair, *big.Int](
+			base.WithName[slinkytypes.CurrencyPair, *big.Int](apiCfg.Name),
+			base.WithAPIQueryHandler[slinkytypes.CurrencyPair, *big.Int](apiHandler),
+			base.WithAPIConfig[slinkytypes.CurrencyPair, *big.Int](apiCfg),
+			base.WithLogger[slinkytypes.CurrencyPair, *big.Int](logger),
+			base.WithIDs[slinkytypes.CurrencyPair, *big.Int](pairs),
+			base.WithConfigUpdater[slinkytypes.CurrencyPair, *big.Int](updater),
 		)
 		require.NoError(t, err)
 
@@ -170,16 +154,16 @@
 		// Wait for a few seconds and update the API handler with a handler that returns some data.
 		time.Sleep(2 * time.Second)
 
-		resolved := map[oracletypes.CurrencyPair]providertypes.Result[*big.Int]{
+		resolved := map[slinkytypes.CurrencyPair]providertypes.Result[*big.Int]{
 			pairs[0]: {
 				Value:     big.NewInt(100),
 				Timestamp: respTime,
 			},
 		}
-		responses := []providertypes.GetResponse[oracletypes.CurrencyPair, *big.Int]{
+		responses := []providertypes.GetResponse[slinkytypes.CurrencyPair, *big.Int]{
 			providertypes.NewGetResponse(resolved, nil),
 		}
-		updatedAPIHandler := testutils.CreateAPIQueryHandlerWithGetResponses[oracletypes.CurrencyPair, *big.Int](t, logger, responses)
+		updatedAPIHandler := testutils.CreateAPIQueryHandlerWithGetResponses[slinkytypes.CurrencyPair, *big.Int](t, logger, responses)
 		updater.UpdateAPIHandler(updatedAPIHandler)
 
 		// Wait for the provider to restart.
@@ -194,22 +178,22 @@
 	})
 
 	t.Run("restart on WebSocket handler update", func(t *testing.T) {
-		pairs := []oracletypes.CurrencyPair{btcusd}
-		updater := base.NewConfigUpdater[oracletypes.CurrencyPair, *big.Int]()
-		wsHandler := testutils.CreateWebSocketQueryHandlerWithGetResponses[oracletypes.CurrencyPair, *big.Int](
+		pairs := []slinkytypes.CurrencyPair{btcusd}
+		updater := base.NewConfigUpdater[slinkytypes.CurrencyPair, *big.Int]()
+		wsHandler := testutils.CreateWebSocketQueryHandlerWithGetResponses[slinkytypes.CurrencyPair, *big.Int](
 			t,
 			time.Second,
 			logger,
 			nil,
 		)
 
-		provider, err := base.NewProvider[oracletypes.CurrencyPair, *big.Int](
-			base.WithName[oracletypes.CurrencyPair, *big.Int](wsCfg.Name),
-			base.WithWebSocketQueryHandler[oracletypes.CurrencyPair, *big.Int](wsHandler),
-			base.WithWebSocketConfig[oracletypes.CurrencyPair, *big.Int](wsCfg),
-			base.WithLogger[oracletypes.CurrencyPair, *big.Int](logger),
-			base.WithIDs[oracletypes.CurrencyPair, *big.Int](pairs),
-			base.WithConfigUpdater[oracletypes.CurrencyPair, *big.Int](updater),
+		provider, err := base.NewProvider[slinkytypes.CurrencyPair, *big.Int](
+			base.WithName[slinkytypes.CurrencyPair, *big.Int](wsCfg.Name),
+			base.WithWebSocketQueryHandler[slinkytypes.CurrencyPair, *big.Int](wsHandler),
+			base.WithWebSocketConfig[slinkytypes.CurrencyPair, *big.Int](wsCfg),
+			base.WithLogger[slinkytypes.CurrencyPair, *big.Int](logger),
+			base.WithIDs[slinkytypes.CurrencyPair, *big.Int](pairs),
+			base.WithConfigUpdater[slinkytypes.CurrencyPair, *big.Int](updater),
 		)
 		require.NoError(t, err)
 
@@ -229,16 +213,16 @@
 		// Wait for a few seconds and update the WebSocket handler with a handler that returns some data.
 		time.Sleep(2 * time.Second)
 
-		resolved := map[oracletypes.CurrencyPair]providertypes.Result[*big.Int]{
+		resolved := map[slinkytypes.CurrencyPair]providertypes.Result[*big.Int]{
 			pairs[0]: {
 				Value:     big.NewInt(100),
 				Timestamp: respTime,
 			},
 		}
-		responses := []providertypes.GetResponse[oracletypes.CurrencyPair, *big.Int]{
+		responses := []providertypes.GetResponse[slinkytypes.CurrencyPair, *big.Int]{
 			providertypes.NewGetResponse(resolved, nil),
 		}
-		updatedWsHandler := testutils.CreateWebSocketQueryHandlerWithGetResponses[oracletypes.CurrencyPair, *big.Int](t, time.Second, logger, responses)
+		updatedWsHandler := testutils.CreateWebSocketQueryHandlerWithGetResponses[slinkytypes.CurrencyPair, *big.Int](t, time.Second, logger, responses)
 		updater.UpdateWebSocketHandler(updatedWsHandler)
 
 		// Wait for the provider to restart.
