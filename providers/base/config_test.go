package base_test

<<<<<<< HEAD
// import (
// 	"context"
// 	"math/big"
// 	"testing"
// 	"time"

// 	"github.com/stretchr/testify/require"

// 	slinkytypes "github.com/skip-mev/slinky/pkg/types"
// 	"github.com/skip-mev/slinky/providers/base"
// 	"github.com/skip-mev/slinky/providers/base/testutils"
// 	providertypes "github.com/skip-mev/slinky/providers/types"
// )

// var (
// 	btcusd = slinkytypes.NewCurrencyPair("BITCOIN", "USD")
// 	ethusd = slinkytypes.NewCurrencyPair("ETHEREUM", "USD")
// 	solusd = slinkytypes.NewCurrencyPair("SOLANA", "USD")
// )

// func TestConfigUpdater(t *testing.T) {
// 	t.Run("restart on IDs update with an API provider", func(t *testing.T) {
// 		pairs := []slinkytypes.CurrencyPair{btcusd}
// 		updater := base.NewConfigUpdater[slinkytypes.CurrencyPair, *big.Int]()
// 		apiHandler := testutils.CreateAPIQueryHandlerWithGetResponses[slinkytypes.CurrencyPair, *big.Int](
// 			t,
// 			logger,
// 			nil,
// 		)

// 		provider, err := base.NewProvider[slinkytypes.CurrencyPair, *big.Int](
// 			base.WithName[slinkytypes.CurrencyPair, *big.Int](apiCfg.Name),
// 			base.WithAPIQueryHandler[slinkytypes.CurrencyPair, *big.Int](apiHandler),
// 			base.WithAPIConfig[slinkytypes.CurrencyPair, *big.Int](apiCfg),
// 			base.WithLogger[slinkytypes.CurrencyPair, *big.Int](logger),
// 			base.WithIDs[slinkytypes.CurrencyPair, *big.Int](pairs),
// 			base.WithConfigUpdater[slinkytypes.CurrencyPair, *big.Int](updater),
// 		)
// 		require.NoError(t, err)

// 		// Start the provider and run it for a few seconds.
// 		ctx, cancel := context.WithTimeout(context.Background(), 8*time.Second)
// 		defer cancel()

// 		errCh := make(chan error)
// 		go func() {
// 			errCh <- provider.Start(ctx)
// 		}()

// 		// The initial IDs should be the same as the provider's IDs.
// 		ids := provider.GetIDs()
// 		require.Equal(t, pairs, ids)

// 		// Wait for a few seconds and update the IDs.
// 		time.Sleep(2 * time.Second)
// 		updated := []slinkytypes.CurrencyPair{ethusd, solusd, btcusd}
// 		updater.UpdateIDs(updated)

// 		// Wait for the provider to restart.
// 		time.Sleep(2 * time.Second)

// 		// The IDs should be updated.
// 		ids = provider.GetIDs()
// 		require.Equal(t, updated, ids)

// 		// Check that the provider exited without error.
// 		require.Equal(t, context.DeadlineExceeded, <-errCh)
// 	})

// 	t.Run("restart on IDs update with a websocket provider", func(t *testing.T) {
// 		pairs := []slinkytypes.CurrencyPair{btcusd}
// 		updater := base.NewConfigUpdater[slinkytypes.CurrencyPair, *big.Int]()
// 		wsHandler := testutils.CreateWebSocketQueryHandlerWithGetResponses[slinkytypes.CurrencyPair, *big.Int](
// 			t,
// 			time.Second,
// 			logger,
// 			nil,
// 		)

// 		provider, err := base.NewProvider[slinkytypes.CurrencyPair, *big.Int](
// 			base.WithName[slinkytypes.CurrencyPair, *big.Int](wsCfg.Name),
// 			base.WithWebSocketQueryHandler[slinkytypes.CurrencyPair, *big.Int](wsHandler),
// 			base.WithWebSocketConfig[slinkytypes.CurrencyPair, *big.Int](wsCfg),
// 			base.WithLogger[slinkytypes.CurrencyPair, *big.Int](logger),
// 			base.WithIDs[slinkytypes.CurrencyPair, *big.Int](pairs),
// 			base.WithConfigUpdater[slinkytypes.CurrencyPair, *big.Int](updater),
// 		)
// 		require.NoError(t, err)

// 		// Start the provider and run it for a few seconds.
// 		ctx, cancel := context.WithTimeout(context.Background(), 8*time.Second)
// 		defer cancel()

// 		errCh := make(chan error)
// 		go func() {
// 			errCh <- provider.Start(ctx)
// 		}()

// 		// The initial IDs should be the same as the provider's IDs.
// 		ids := provider.GetIDs()
// 		require.Equal(t, pairs, ids)

// 		// Wait for a few seconds and update the IDs.
// 		time.Sleep(2 * time.Second)
// 		updated := []slinkytypes.CurrencyPair{ethusd, solusd, btcusd}
// 		updater.UpdateIDs(updated)

// 		// Wait for the provider to restart.
// 		time.Sleep(2 * time.Second)

// 		// The IDs should be updated.
// 		ids = provider.GetIDs()
// 		require.Equal(t, updated, ids)

// 		// Check that the provider exited without error.
// 		require.Equal(t, context.DeadlineExceeded, <-errCh)
// 	})

// 	t.Run("restart on API handler update", func(t *testing.T) {
// 		pairs := []slinkytypes.CurrencyPair{btcusd}
// 		updater := base.NewConfigUpdater[slinkytypes.CurrencyPair, *big.Int]()
// 		apiHandler := testutils.CreateAPIQueryHandlerWithGetResponses[slinkytypes.CurrencyPair, *big.Int](
// 			t,
// 			logger,
// 			nil,
// 		)

// 		provider, err := base.NewProvider[slinkytypes.CurrencyPair, *big.Int](
// 			base.WithName[slinkytypes.CurrencyPair, *big.Int](apiCfg.Name),
// 			base.WithAPIQueryHandler[slinkytypes.CurrencyPair, *big.Int](apiHandler),
// 			base.WithAPIConfig[slinkytypes.CurrencyPair, *big.Int](apiCfg),
// 			base.WithLogger[slinkytypes.CurrencyPair, *big.Int](logger),
// 			base.WithIDs[slinkytypes.CurrencyPair, *big.Int](pairs),
// 			base.WithConfigUpdater[slinkytypes.CurrencyPair, *big.Int](updater),
// 		)
// 		require.NoError(t, err)

// 		// Start the provider and run it for a few seconds.
// 		ctx, cancel := context.WithTimeout(context.Background(), 8*time.Second)
// 		defer cancel()

// 		errCh := make(chan error)
// 		go func() {
// 			errCh <- provider.Start(ctx)
// 		}()

// 		// The initial API handler should be the same as the provider's API handler.
// 		handler := provider.GetAPIHandler()
// 		require.Equal(t, apiHandler, handler)

// 		// Wait for a few seconds and update the API handler with a handler that returns some data.
// 		time.Sleep(2 * time.Second)

// 		resolved := map[slinkytypes.CurrencyPair]providertypes.Result[*big.Int]{
// 			pairs[0]: {
// 				Value:     big.NewInt(100),
// 				Timestamp: respTime,
// 			},
// 		}
// 		responses := []providertypes.GetResponse[slinkytypes.CurrencyPair, *big.Int]{
// 			providertypes.NewGetResponse(resolved, nil),
// 		}
// 		updatedAPIHandler := testutils.CreateAPIQueryHandlerWithGetResponses[slinkytypes.CurrencyPair, *big.Int](t, logger, responses)
// 		updater.UpdateAPIHandler(updatedAPIHandler)

// 		// Wait for the provider to restart.
// 		time.Sleep(2 * time.Second)

// 		// The API handler should be updated.
// 		handler = provider.GetAPIHandler()
// 		require.Equal(t, updatedAPIHandler, handler)

// 		// Check that the provider exited without error.
// 		require.Equal(t, context.DeadlineExceeded, <-errCh)
// 	})

// 	t.Run("restart on WebSocket handler update", func(t *testing.T) {
// 		pairs := []slinkytypes.CurrencyPair{btcusd}
// 		updater := base.NewConfigUpdater[slinkytypes.CurrencyPair, *big.Int]()
// 		wsHandler := testutils.CreateWebSocketQueryHandlerWithGetResponses[slinkytypes.CurrencyPair, *big.Int](
// 			t,
// 			time.Second,
// 			logger,
// 			nil,
// 		)

// 		provider, err := base.NewProvider[slinkytypes.CurrencyPair, *big.Int](
// 			base.WithName[slinkytypes.CurrencyPair, *big.Int](wsCfg.Name),
// 			base.WithWebSocketQueryHandler[slinkytypes.CurrencyPair, *big.Int](wsHandler),
// 			base.WithWebSocketConfig[slinkytypes.CurrencyPair, *big.Int](wsCfg),
// 			base.WithLogger[slinkytypes.CurrencyPair, *big.Int](logger),
// 			base.WithIDs[slinkytypes.CurrencyPair, *big.Int](pairs),
// 			base.WithConfigUpdater[slinkytypes.CurrencyPair, *big.Int](updater),
// 		)
// 		require.NoError(t, err)

// 		// Start the provider and run it for a few seconds.
// 		ctx, cancel := context.WithTimeout(context.Background(), 8*time.Second)
// 		defer cancel()

// 		errCh := make(chan error)
// 		go func() {
// 			errCh <- provider.Start(ctx)
// 		}()

// 		// The initial WebSocket handler should be the same as the provider's WebSocket handler.
// 		handler := provider.GetWebSocketHandler()
// 		require.Equal(t, wsHandler, handler)

// 		// Wait for a few seconds and update the WebSocket handler with a handler that returns some data.
// 		time.Sleep(2 * time.Second)

// 		resolved := map[slinkytypes.CurrencyPair]providertypes.Result[*big.Int]{
// 			pairs[0]: {
// 				Value:     big.NewInt(100),
// 				Timestamp: respTime,
// 			},
// 		}
// 		responses := []providertypes.GetResponse[slinkytypes.CurrencyPair, *big.Int]{
// 			providertypes.NewGetResponse(resolved, nil),
// 		}
// 		updatedWsHandler := testutils.CreateWebSocketQueryHandlerWithGetResponses[slinkytypes.CurrencyPair, *big.Int](t, time.Second, logger, responses)
// 		updater.UpdateWebSocketHandler(updatedWsHandler)

// 		// Wait for the provider to restart.
// 		time.Sleep(2 * time.Second)

// 		// The WebSocket handler should be updated.
// 		handler = provider.GetWebSocketHandler()
// 		require.Equal(t, updatedWsHandler, handler)

// 		// Check that the provider exited without error.
// 		require.Equal(t, context.DeadlineExceeded, <-errCh)
// 	})
// }
=======
import (
	"context"
	"math/big"
	"testing"
	"time"

	"github.com/stretchr/testify/require"

	slinkytypes "github.com/skip-mev/slinky/pkg/types"
	"github.com/skip-mev/slinky/providers/base"
	"github.com/skip-mev/slinky/providers/base/testutils"
	providertypes "github.com/skip-mev/slinky/providers/types"
)

var (
	btcusd = slinkytypes.NewCurrencyPair("BITCOIN", "USD")
	ethusd = slinkytypes.NewCurrencyPair("ETHEREUM", "USD")
	solusd = slinkytypes.NewCurrencyPair("SOLANA", "USD")
)

func TestConfigUpdater(t *testing.T) {
	t.Run("restart on IDs update with an API provider", func(t *testing.T) {
		pairs := []slinkytypes.CurrencyPair{btcusd}
		updater := base.NewConfigUpdater[slinkytypes.CurrencyPair, *big.Int]()
		apiHandler := testutils.CreateAPIQueryHandlerWithGetResponses[slinkytypes.CurrencyPair, *big.Int](
			t,
			logger,
			nil,
			200*time.Millisecond,
		)

		provider, err := base.NewProvider[slinkytypes.CurrencyPair, *big.Int](
			base.WithName[slinkytypes.CurrencyPair, *big.Int](apiCfg.Name),
			base.WithAPIQueryHandler[slinkytypes.CurrencyPair, *big.Int](apiHandler),
			base.WithAPIConfig[slinkytypes.CurrencyPair, *big.Int](apiCfg),
			base.WithLogger[slinkytypes.CurrencyPair, *big.Int](logger),
			base.WithIDs[slinkytypes.CurrencyPair, *big.Int](pairs),
			base.WithConfigUpdater[slinkytypes.CurrencyPair, *big.Int](updater),
		)
		require.NoError(t, err)

		// Start the provider and run it for a few seconds.
		ctx, cancel := context.WithTimeout(context.Background(), 8*time.Second)
		defer cancel()

		errCh := make(chan error)
		go func() {
			errCh <- provider.Start(ctx)
		}()

		// The initial IDs should be the same as the provider's IDs.
		ids := provider.GetIDs()
		require.Equal(t, pairs, ids)

		// Wait for a few seconds and update the IDs.
		time.Sleep(2 * time.Second)
		updated := []slinkytypes.CurrencyPair{ethusd, solusd, btcusd}
		updater.UpdateIDs(updated)

		// Wait for the provider to restart.
		time.Sleep(2 * time.Second)

		// The IDs should be updated.
		ids = provider.GetIDs()
		require.Equal(t, updated, ids)

		// Check that the provider exited without error.
		require.Equal(t, context.DeadlineExceeded, <-errCh)
	})

	t.Run("restart on IDs update with a websocket provider", func(t *testing.T) {
		pairs := []slinkytypes.CurrencyPair{btcusd}
		updater := base.NewConfigUpdater[slinkytypes.CurrencyPair, *big.Int]()
		wsHandler := testutils.CreateWebSocketQueryHandlerWithGetResponses[slinkytypes.CurrencyPair, *big.Int](
			t,
			time.Second,
			logger,
			nil,
		)

		provider, err := base.NewProvider[slinkytypes.CurrencyPair, *big.Int](
			base.WithName[slinkytypes.CurrencyPair, *big.Int](wsCfg.Name),
			base.WithWebSocketQueryHandler[slinkytypes.CurrencyPair, *big.Int](wsHandler),
			base.WithWebSocketConfig[slinkytypes.CurrencyPair, *big.Int](wsCfg),
			base.WithLogger[slinkytypes.CurrencyPair, *big.Int](logger),
			base.WithIDs[slinkytypes.CurrencyPair, *big.Int](pairs),
			base.WithConfigUpdater[slinkytypes.CurrencyPair, *big.Int](updater),
		)
		require.NoError(t, err)

		// Start the provider and run it for a few seconds.
		ctx, cancel := context.WithTimeout(context.Background(), 8*time.Second)
		defer cancel()

		errCh := make(chan error)
		go func() {
			errCh <- provider.Start(ctx)
		}()

		// The initial IDs should be the same as the provider's IDs.
		ids := provider.GetIDs()
		require.Equal(t, pairs, ids)

		// Wait for a few seconds and update the IDs.
		time.Sleep(2 * time.Second)
		updated := []slinkytypes.CurrencyPair{ethusd, solusd, btcusd}
		updater.UpdateIDs(updated)

		// Wait for the provider to restart.
		time.Sleep(2 * time.Second)

		// The IDs should be updated.
		ids = provider.GetIDs()
		require.Equal(t, updated, ids)

		// Check that the provider exited without error.
		require.Equal(t, context.DeadlineExceeded, <-errCh)
	})

	t.Run("restart on API handler update", func(t *testing.T) {
		pairs := []slinkytypes.CurrencyPair{btcusd}
		updater := base.NewConfigUpdater[slinkytypes.CurrencyPair, *big.Int]()
		apiHandler := testutils.CreateAPIQueryHandlerWithGetResponses[slinkytypes.CurrencyPair, *big.Int](
			t,
			logger,
			nil,
			200*time.Millisecond,
		)

		provider, err := base.NewProvider[slinkytypes.CurrencyPair, *big.Int](
			base.WithName[slinkytypes.CurrencyPair, *big.Int](apiCfg.Name),
			base.WithAPIQueryHandler[slinkytypes.CurrencyPair, *big.Int](apiHandler),
			base.WithAPIConfig[slinkytypes.CurrencyPair, *big.Int](apiCfg),
			base.WithLogger[slinkytypes.CurrencyPair, *big.Int](logger),
			base.WithIDs[slinkytypes.CurrencyPair, *big.Int](pairs),
			base.WithConfigUpdater[slinkytypes.CurrencyPair, *big.Int](updater),
		)
		require.NoError(t, err)

		// Start the provider and run it for a few seconds.
		ctx, cancel := context.WithTimeout(context.Background(), 8*time.Second)
		defer cancel()

		errCh := make(chan error)
		go func() {
			errCh <- provider.Start(ctx)
		}()

		// The initial API handler should be the same as the provider's API handler.
		handler := provider.GetAPIHandler()
		require.Equal(t, apiHandler, handler)

		// Wait for a few seconds and update the API handler with a handler that returns some data.
		time.Sleep(2 * time.Second)

		resolved := map[slinkytypes.CurrencyPair]providertypes.Result[*big.Int]{
			pairs[0]: {
				Value:     big.NewInt(100),
				Timestamp: respTime,
			},
		}
		responses := []providertypes.GetResponse[slinkytypes.CurrencyPair, *big.Int]{
			providertypes.NewGetResponse(resolved, nil),
		}
		updatedAPIHandler := testutils.CreateAPIQueryHandlerWithGetResponses[slinkytypes.CurrencyPair, *big.Int](
			t,
			logger,
			responses,
			200*time.Millisecond,
		)
		updater.UpdateAPIHandler(updatedAPIHandler)

		// Wait for the provider to restart.
		time.Sleep(2 * time.Second)

		// The API handler should be updated.
		handler = provider.GetAPIHandler()
		require.Equal(t, updatedAPIHandler, handler)

		// Check that the provider exited without error.
		require.Equal(t, context.DeadlineExceeded, <-errCh)
	})

	t.Run("restart on WebSocket handler update", func(t *testing.T) {
		pairs := []slinkytypes.CurrencyPair{btcusd}
		updater := base.NewConfigUpdater[slinkytypes.CurrencyPair, *big.Int]()
		wsHandler := testutils.CreateWebSocketQueryHandlerWithGetResponses[slinkytypes.CurrencyPair, *big.Int](
			t,
			time.Second,
			logger,
			nil,
		)

		provider, err := base.NewProvider[slinkytypes.CurrencyPair, *big.Int](
			base.WithName[slinkytypes.CurrencyPair, *big.Int](wsCfg.Name),
			base.WithWebSocketQueryHandler[slinkytypes.CurrencyPair, *big.Int](wsHandler),
			base.WithWebSocketConfig[slinkytypes.CurrencyPair, *big.Int](wsCfg),
			base.WithLogger[slinkytypes.CurrencyPair, *big.Int](logger),
			base.WithIDs[slinkytypes.CurrencyPair, *big.Int](pairs),
			base.WithConfigUpdater[slinkytypes.CurrencyPair, *big.Int](updater),
		)
		require.NoError(t, err)

		// Start the provider and run it for a few seconds.
		ctx, cancel := context.WithTimeout(context.Background(), 8*time.Second)
		defer cancel()

		errCh := make(chan error)
		go func() {
			errCh <- provider.Start(ctx)
		}()

		// The initial WebSocket handler should be the same as the provider's WebSocket handler.
		handler := provider.GetWebSocketHandler()
		require.Equal(t, wsHandler, handler)

		// Wait for a few seconds and update the WebSocket handler with a handler that returns some data.
		time.Sleep(2 * time.Second)

		resolved := map[slinkytypes.CurrencyPair]providertypes.Result[*big.Int]{
			pairs[0]: {
				Value:     big.NewInt(100),
				Timestamp: respTime,
			},
		}
		responses := []providertypes.GetResponse[slinkytypes.CurrencyPair, *big.Int]{
			providertypes.NewGetResponse(resolved, nil),
		}
		updatedWsHandler := testutils.CreateWebSocketQueryHandlerWithGetResponses[slinkytypes.CurrencyPair, *big.Int](t, time.Second, logger, responses)
		updater.UpdateWebSocketHandler(updatedWsHandler)

		// Wait for the provider to restart.
		time.Sleep(2 * time.Second)

		// The WebSocket handler should be updated.
		handler = provider.GetWebSocketHandler()
		require.Equal(t, updatedWsHandler, handler)

		// Check that the provider exited without error.
		require.Equal(t, context.DeadlineExceeded, <-errCh)
	})
}
>>>>>>> f3318469
<|MERGE_RESOLUTION|>--- conflicted
+++ resolved
@@ -1,242 +1,5 @@
 package base_test
 
-<<<<<<< HEAD
-// import (
-// 	"context"
-// 	"math/big"
-// 	"testing"
-// 	"time"
-
-// 	"github.com/stretchr/testify/require"
-
-// 	slinkytypes "github.com/skip-mev/slinky/pkg/types"
-// 	"github.com/skip-mev/slinky/providers/base"
-// 	"github.com/skip-mev/slinky/providers/base/testutils"
-// 	providertypes "github.com/skip-mev/slinky/providers/types"
-// )
-
-// var (
-// 	btcusd = slinkytypes.NewCurrencyPair("BITCOIN", "USD")
-// 	ethusd = slinkytypes.NewCurrencyPair("ETHEREUM", "USD")
-// 	solusd = slinkytypes.NewCurrencyPair("SOLANA", "USD")
-// )
-
-// func TestConfigUpdater(t *testing.T) {
-// 	t.Run("restart on IDs update with an API provider", func(t *testing.T) {
-// 		pairs := []slinkytypes.CurrencyPair{btcusd}
-// 		updater := base.NewConfigUpdater[slinkytypes.CurrencyPair, *big.Int]()
-// 		apiHandler := testutils.CreateAPIQueryHandlerWithGetResponses[slinkytypes.CurrencyPair, *big.Int](
-// 			t,
-// 			logger,
-// 			nil,
-// 		)
-
-// 		provider, err := base.NewProvider[slinkytypes.CurrencyPair, *big.Int](
-// 			base.WithName[slinkytypes.CurrencyPair, *big.Int](apiCfg.Name),
-// 			base.WithAPIQueryHandler[slinkytypes.CurrencyPair, *big.Int](apiHandler),
-// 			base.WithAPIConfig[slinkytypes.CurrencyPair, *big.Int](apiCfg),
-// 			base.WithLogger[slinkytypes.CurrencyPair, *big.Int](logger),
-// 			base.WithIDs[slinkytypes.CurrencyPair, *big.Int](pairs),
-// 			base.WithConfigUpdater[slinkytypes.CurrencyPair, *big.Int](updater),
-// 		)
-// 		require.NoError(t, err)
-
-// 		// Start the provider and run it for a few seconds.
-// 		ctx, cancel := context.WithTimeout(context.Background(), 8*time.Second)
-// 		defer cancel()
-
-// 		errCh := make(chan error)
-// 		go func() {
-// 			errCh <- provider.Start(ctx)
-// 		}()
-
-// 		// The initial IDs should be the same as the provider's IDs.
-// 		ids := provider.GetIDs()
-// 		require.Equal(t, pairs, ids)
-
-// 		// Wait for a few seconds and update the IDs.
-// 		time.Sleep(2 * time.Second)
-// 		updated := []slinkytypes.CurrencyPair{ethusd, solusd, btcusd}
-// 		updater.UpdateIDs(updated)
-
-// 		// Wait for the provider to restart.
-// 		time.Sleep(2 * time.Second)
-
-// 		// The IDs should be updated.
-// 		ids = provider.GetIDs()
-// 		require.Equal(t, updated, ids)
-
-// 		// Check that the provider exited without error.
-// 		require.Equal(t, context.DeadlineExceeded, <-errCh)
-// 	})
-
-// 	t.Run("restart on IDs update with a websocket provider", func(t *testing.T) {
-// 		pairs := []slinkytypes.CurrencyPair{btcusd}
-// 		updater := base.NewConfigUpdater[slinkytypes.CurrencyPair, *big.Int]()
-// 		wsHandler := testutils.CreateWebSocketQueryHandlerWithGetResponses[slinkytypes.CurrencyPair, *big.Int](
-// 			t,
-// 			time.Second,
-// 			logger,
-// 			nil,
-// 		)
-
-// 		provider, err := base.NewProvider[slinkytypes.CurrencyPair, *big.Int](
-// 			base.WithName[slinkytypes.CurrencyPair, *big.Int](wsCfg.Name),
-// 			base.WithWebSocketQueryHandler[slinkytypes.CurrencyPair, *big.Int](wsHandler),
-// 			base.WithWebSocketConfig[slinkytypes.CurrencyPair, *big.Int](wsCfg),
-// 			base.WithLogger[slinkytypes.CurrencyPair, *big.Int](logger),
-// 			base.WithIDs[slinkytypes.CurrencyPair, *big.Int](pairs),
-// 			base.WithConfigUpdater[slinkytypes.CurrencyPair, *big.Int](updater),
-// 		)
-// 		require.NoError(t, err)
-
-// 		// Start the provider and run it for a few seconds.
-// 		ctx, cancel := context.WithTimeout(context.Background(), 8*time.Second)
-// 		defer cancel()
-
-// 		errCh := make(chan error)
-// 		go func() {
-// 			errCh <- provider.Start(ctx)
-// 		}()
-
-// 		// The initial IDs should be the same as the provider's IDs.
-// 		ids := provider.GetIDs()
-// 		require.Equal(t, pairs, ids)
-
-// 		// Wait for a few seconds and update the IDs.
-// 		time.Sleep(2 * time.Second)
-// 		updated := []slinkytypes.CurrencyPair{ethusd, solusd, btcusd}
-// 		updater.UpdateIDs(updated)
-
-// 		// Wait for the provider to restart.
-// 		time.Sleep(2 * time.Second)
-
-// 		// The IDs should be updated.
-// 		ids = provider.GetIDs()
-// 		require.Equal(t, updated, ids)
-
-// 		// Check that the provider exited without error.
-// 		require.Equal(t, context.DeadlineExceeded, <-errCh)
-// 	})
-
-// 	t.Run("restart on API handler update", func(t *testing.T) {
-// 		pairs := []slinkytypes.CurrencyPair{btcusd}
-// 		updater := base.NewConfigUpdater[slinkytypes.CurrencyPair, *big.Int]()
-// 		apiHandler := testutils.CreateAPIQueryHandlerWithGetResponses[slinkytypes.CurrencyPair, *big.Int](
-// 			t,
-// 			logger,
-// 			nil,
-// 		)
-
-// 		provider, err := base.NewProvider[slinkytypes.CurrencyPair, *big.Int](
-// 			base.WithName[slinkytypes.CurrencyPair, *big.Int](apiCfg.Name),
-// 			base.WithAPIQueryHandler[slinkytypes.CurrencyPair, *big.Int](apiHandler),
-// 			base.WithAPIConfig[slinkytypes.CurrencyPair, *big.Int](apiCfg),
-// 			base.WithLogger[slinkytypes.CurrencyPair, *big.Int](logger),
-// 			base.WithIDs[slinkytypes.CurrencyPair, *big.Int](pairs),
-// 			base.WithConfigUpdater[slinkytypes.CurrencyPair, *big.Int](updater),
-// 		)
-// 		require.NoError(t, err)
-
-// 		// Start the provider and run it for a few seconds.
-// 		ctx, cancel := context.WithTimeout(context.Background(), 8*time.Second)
-// 		defer cancel()
-
-// 		errCh := make(chan error)
-// 		go func() {
-// 			errCh <- provider.Start(ctx)
-// 		}()
-
-// 		// The initial API handler should be the same as the provider's API handler.
-// 		handler := provider.GetAPIHandler()
-// 		require.Equal(t, apiHandler, handler)
-
-// 		// Wait for a few seconds and update the API handler with a handler that returns some data.
-// 		time.Sleep(2 * time.Second)
-
-// 		resolved := map[slinkytypes.CurrencyPair]providertypes.Result[*big.Int]{
-// 			pairs[0]: {
-// 				Value:     big.NewInt(100),
-// 				Timestamp: respTime,
-// 			},
-// 		}
-// 		responses := []providertypes.GetResponse[slinkytypes.CurrencyPair, *big.Int]{
-// 			providertypes.NewGetResponse(resolved, nil),
-// 		}
-// 		updatedAPIHandler := testutils.CreateAPIQueryHandlerWithGetResponses[slinkytypes.CurrencyPair, *big.Int](t, logger, responses)
-// 		updater.UpdateAPIHandler(updatedAPIHandler)
-
-// 		// Wait for the provider to restart.
-// 		time.Sleep(2 * time.Second)
-
-// 		// The API handler should be updated.
-// 		handler = provider.GetAPIHandler()
-// 		require.Equal(t, updatedAPIHandler, handler)
-
-// 		// Check that the provider exited without error.
-// 		require.Equal(t, context.DeadlineExceeded, <-errCh)
-// 	})
-
-// 	t.Run("restart on WebSocket handler update", func(t *testing.T) {
-// 		pairs := []slinkytypes.CurrencyPair{btcusd}
-// 		updater := base.NewConfigUpdater[slinkytypes.CurrencyPair, *big.Int]()
-// 		wsHandler := testutils.CreateWebSocketQueryHandlerWithGetResponses[slinkytypes.CurrencyPair, *big.Int](
-// 			t,
-// 			time.Second,
-// 			logger,
-// 			nil,
-// 		)
-
-// 		provider, err := base.NewProvider[slinkytypes.CurrencyPair, *big.Int](
-// 			base.WithName[slinkytypes.CurrencyPair, *big.Int](wsCfg.Name),
-// 			base.WithWebSocketQueryHandler[slinkytypes.CurrencyPair, *big.Int](wsHandler),
-// 			base.WithWebSocketConfig[slinkytypes.CurrencyPair, *big.Int](wsCfg),
-// 			base.WithLogger[slinkytypes.CurrencyPair, *big.Int](logger),
-// 			base.WithIDs[slinkytypes.CurrencyPair, *big.Int](pairs),
-// 			base.WithConfigUpdater[slinkytypes.CurrencyPair, *big.Int](updater),
-// 		)
-// 		require.NoError(t, err)
-
-// 		// Start the provider and run it for a few seconds.
-// 		ctx, cancel := context.WithTimeout(context.Background(), 8*time.Second)
-// 		defer cancel()
-
-// 		errCh := make(chan error)
-// 		go func() {
-// 			errCh <- provider.Start(ctx)
-// 		}()
-
-// 		// The initial WebSocket handler should be the same as the provider's WebSocket handler.
-// 		handler := provider.GetWebSocketHandler()
-// 		require.Equal(t, wsHandler, handler)
-
-// 		// Wait for a few seconds and update the WebSocket handler with a handler that returns some data.
-// 		time.Sleep(2 * time.Second)
-
-// 		resolved := map[slinkytypes.CurrencyPair]providertypes.Result[*big.Int]{
-// 			pairs[0]: {
-// 				Value:     big.NewInt(100),
-// 				Timestamp: respTime,
-// 			},
-// 		}
-// 		responses := []providertypes.GetResponse[slinkytypes.CurrencyPair, *big.Int]{
-// 			providertypes.NewGetResponse(resolved, nil),
-// 		}
-// 		updatedWsHandler := testutils.CreateWebSocketQueryHandlerWithGetResponses[slinkytypes.CurrencyPair, *big.Int](t, time.Second, logger, responses)
-// 		updater.UpdateWebSocketHandler(updatedWsHandler)
-
-// 		// Wait for the provider to restart.
-// 		time.Sleep(2 * time.Second)
-
-// 		// The WebSocket handler should be updated.
-// 		handler = provider.GetWebSocketHandler()
-// 		require.Equal(t, updatedWsHandler, handler)
-
-// 		// Check that the provider exited without error.
-// 		require.Equal(t, context.DeadlineExceeded, <-errCh)
-// 	})
-// }
-=======
 import (
 	"context"
 	"math/big"
@@ -478,5 +241,4 @@
 		// Check that the provider exited without error.
 		require.Equal(t, context.DeadlineExceeded, <-errCh)
 	})
-}
->>>>>>> f3318469
+}