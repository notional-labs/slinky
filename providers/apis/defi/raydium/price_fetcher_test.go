--- conflicted
+++ resolved
@@ -111,8 +111,6 @@
 		require.True(t, strings.Contains(err.Error(), "config for raydium is invalid"))
 	})
 
-<<<<<<< HEAD
-=======
 	t.Run("config has invalid endpoints", func(t *testing.T) {
 		cfg := oracleconfig.APIConfig{
 			Enabled:    true,
@@ -128,7 +126,6 @@
 		}
 
 		_, err := raydium.NewAPIPriceFetcher(
-			oracletypes.ProviderMarketMap{},
 			cfg,
 			zap.NewNop(),
 		)
@@ -136,33 +133,6 @@
 		require.True(t, strings.Contains(err.Error(), "error creating multi-client"))
 	})
 
-	t.Run("market config fails validate basic", func(t *testing.T) {
-		// valid config
-		cfg := oracleconfig.APIConfig{
-			Enabled:          false,
-			MaxQueries:       2,
-			Interval:         1 * time.Second,
-			Timeout:          2 * time.Second,
-			ReconnectTimeout: 2 * time.Second,
-		}
-		market := oracletypes.ProviderMarketMap{
-			Name: raydium.Name,
-			OffChainMap: map[string]mmtypes.Ticker{
-				"BTC/USDC": {
-					CurrencyPair: slinkytypes.NewCurrencyPair("BTC", "USDC"),
-				},
-			},
-		}
-
-		_, err := raydium.NewAPIPriceFetcher(
-			market,
-			cfg,
-			zap.NewNop(),
-		)
-		require.True(t, strings.Contains(err.Error(), "market config for raydium is invalid"))
-	})
-
->>>>>>> c24b418a
 	t.Run("incorrect provider name", func(t *testing.T) {
 		cfg := oracleconfig.APIConfig{
 			Enabled:          true,
