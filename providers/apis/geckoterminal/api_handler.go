package geckoterminal

import (
	"encoding/json"
	"fmt"
	"net/http"
	"strings"
	"time"

	"github.com/skip-mev/slinky/oracle/config"
	"github.com/skip-mev/slinky/oracle/types"
	"github.com/skip-mev/slinky/pkg/math"
	providertypes "github.com/skip-mev/slinky/providers/types"
)

var _ types.PriceAPIDataHandler = (*APIHandler)(nil)

// APIHandler implements the PriceAPIDataHandler interface for GeckoTerminal.
type APIHandler struct {
	// apiCfg is the config for the GeckoTerminal API.
	api config.APIConfig
	// cache maintains the latest set of tickers seen by the handler.
	cache types.ProviderTickers
}

// NewAPIHandler returns a new GeckoTerminal PriceAPIDataHandler.
func NewAPIHandler(
	api config.APIConfig,
) (types.PriceAPIDataHandler, error) {
	if api.Name != Name {
		return nil, fmt.Errorf("expected api config name %s, got %s", Name, api.Name)
	}

	if !api.Enabled {
		return nil, fmt.Errorf("api config for %s is not enabled", Name)
	}

	if err := api.ValidateBasic(); err != nil {
		return nil, fmt.Errorf("invalid api config for %s: %w", Name, err)
	}

	return &APIHandler{
		api:   api,
		cache: types.NewProviderTickers(),
	}, nil
}

// CreateURL returns the URL that is used to fetch data from the GeckoTerminal API for the
// given tickers. Note that the GeckoTerminal API supports fetching multiple spot prices
// iff they are all on the same chain.
func (h *APIHandler) CreateURL(
	tickers []types.ProviderTicker,
) (string, error) {
	if len(tickers) == 0 {
		return "", fmt.Errorf("no tickers provided")
	}

	addresses := make([]string, len(tickers))
	for i, ticker := range tickers {
		addresses[i] = ticker.GetOffChainTicker()
		h.cache.Add(ticker)
	}

	return fmt.Sprintf(h.api.URL, strings.Join(addresses, ",")), nil
}

// ParseResponse parses the response from the GeckoTerminal API. The response is expected
// to contain multiple spot prices for a given token address. Note that all of the tokens
// are shared on the same chain.
func (h *APIHandler) ParseResponse(
	tickers []types.ProviderTicker,
	resp *http.Response,
) types.PriceResponse {
	// Parse the response.
	var result GeckoTerminalResponse
	if err := json.NewDecoder(resp.Body).Decode(&result); err != nil {
		return types.NewPriceResponseWithErr(
			tickers,
			providertypes.NewErrorWithCode(err, providertypes.ErrorFailedToDecode),
		)
	}

	var (
		resolved   = make(types.ResolvedPrices)
		unresolved = make(types.UnResolvedPrices)
	)

	data := result.Data
	if data.Type != ExpectedResponseType {
		err := fmt.Errorf("expected type %s, got %s", ExpectedResponseType, data.Type)
		return types.NewPriceResponseWithErr(
			tickers,
			providertypes.NewErrorWithCode(err, providertypes.ErrorInvalidResponse),
		)
	}

	// Filter out the responses that are not expected.
	attributes := data.Attributes
	for address, price := range attributes.TokenPrices {
		ticker, ok := h.cache.FromOffChainTicker(address)
		if !ok {
			err := fmt.Errorf("no ticker for address %s", address)
			return types.NewPriceResponseWithErr(
				tickers,
				providertypes.NewErrorWithCode(err, providertypes.ErrorUnknownPair),
			)
		}

		// Convert the price to a big.Float.
<<<<<<< HEAD
		price, err := math.Float64StringToBigFloat(price, ticker.GetDecimals())
=======
		price, err := math.Float64StringToBigFloat(price)
>>>>>>> c79b667a
		if err != nil {
			wErr := fmt.Errorf("failed to convert price to big.Float: %w", err)
			unresolved[ticker] = providertypes.UnresolvedResult{
				ErrorWithCode: providertypes.NewErrorWithCode(
					wErr,
					providertypes.ErrorFailedToParsePrice,
				),
			}

			continue
		}

		resolved[ticker] = types.NewPriceResult(price, time.Now().UTC())
	}

	// Add all expected tickers that did not return a response to the unresolved
	// map.
	for _, ticker := range tickers {
		_, resolvedOk := resolved[ticker]
		_, unresolvedOk := unresolved[ticker]

		if !resolvedOk && !unresolvedOk {
			err := fmt.Errorf("received no price response")
			unresolved[ticker] = providertypes.UnresolvedResult{
				ErrorWithCode: providertypes.NewErrorWithCode(err, providertypes.ErrorNoResponse),
			}
		}
	}

	return types.NewPriceResponse(resolved, unresolved)
}<|MERGE_RESOLUTION|>--- conflicted
+++ resolved
@@ -107,11 +107,7 @@
 		}
 
 		// Convert the price to a big.Float.
-<<<<<<< HEAD
-		price, err := math.Float64StringToBigFloat(price, ticker.GetDecimals())
-=======
 		price, err := math.Float64StringToBigFloat(price)
->>>>>>> c79b667a
 		if err != nil {
 			wErr := fmt.Errorf("failed to convert price to big.Float: %w", err)
 			unresolved[ticker] = providertypes.UnresolvedResult{
