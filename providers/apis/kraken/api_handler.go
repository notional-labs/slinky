--- conflicted
+++ resolved
@@ -110,17 +110,10 @@
 			continue
 		}
 
-<<<<<<< HEAD
-		price, err := math.Float64StringToBigFloat(resultTicker.LastPrice(), ticker.GetDecimals())
-		if err != nil {
-			wErr := fmt.Errorf(
-				"failed to convert price %s to big.Int: %w",
-=======
 		price, err := math.Float64StringToBigFloat(resultTicker.LastPrice())
 		if err != nil {
 			wErr := fmt.Errorf(
 				"failed to convert price %s to big.Float: %w",
->>>>>>> c79b667a
 				resultTicker.LastPrice(),
 				err,
 			)
